--- conflicted
+++ resolved
@@ -35,13 +35,8 @@
     cy.get(opensphere.statusBar.COORDINATES_TEXT).should('contain', '+40');
     cy.get(shared.Tree.ROW_4)
         .should('contain', 'City of New York Subway Stations Features (473)');
-<<<<<<< HEAD
-    cy.imageComparison('features loaded'); // TODO: Baseline image needs update after #676 fixed
+    cy.imageComparison('features loaded');
     cy.get(shared.Tree.ROW_4).rightclick();
-=======
-    cy.imageComparison('features loaded');
-    cy.get(shared.Tree.ROW_4).rightClick();
->>>>>>> 34a45ae3
     cy.get(layers.layersTab.Tree.contextMenu.FEATURE_ACTIONS).click();
     cy.get(dialogs.featureActionsDialog.DIALOG).should('be.visible');
     cy.get(dialogs.featureActionsDialog.DIALOG).should('contain', 'line 2-5');
