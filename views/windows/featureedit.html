--- conflicted
+++ resolved
@@ -17,8 +17,6 @@
         </div>
       </div>
 
-<<<<<<< HEAD
-=======
       <div ng-if="ctrl.customFoldersEnabled" class="d-flex flex-row form-group">
         <label class="col-2 col-form-label text-right">Folder</label>
         <div class="col">
@@ -28,7 +26,6 @@
           </select>
         </div>
       </div>
->>>>>>> b7308420
 
       <div ng-if="ctrl.pointGeometry">
         <div class="d-flex flex-row form-group mt-2">
@@ -54,7 +51,6 @@
           </select>
         </div>
       </div>
-<<<<<<< HEAD
 
       <div ng-if="!ctrl.pointGeometry" class="d-flex flex-row form-group">
         <label class="col-2 col-form-label text-right u-required">Altitude Mode</label>
@@ -65,10 +61,7 @@
         </div>
       </div>
 
-      <div class="d-flex flex-row form-group" ng-if="ctrl.timeEditEnabled">
-=======
       <div class="d-flex flex-row form-group mt-2" ng-if="ctrl.timeEditEnabled">
->>>>>>> b7308420
         <label class="col-2 col-form-label text-right">Time</label>
         <div class="col">
           <anydate initialstart="ctrl.startTimeISO" initialend="ctrl.endTimeISO" initialtype="ctrl.dateType" x-disabled="disabled" help="ctrl.timeHelp"></anydate>
