--- conflicted
+++ resolved
@@ -3,49 +3,6 @@
     <div class="btn btn-secondary btn-block btn-sm" title="Style controls for the layer(s)" data-toggle="collapse" data-parent="#layerControls" data-target="#layer-style" ng-click="basemap.setOpenSection('#layer-style')">
       Style
     </div>
-<<<<<<< HEAD
-    <div id="layer-style" class="accordion-body collapse">
-      <div class="accordion-inner layer-controls">
-        <table>
-          <tr title="Sets the opacity (inverse transparency) of the layer(s)">
-            <td class="control-label">Opacity:</td>
-            <td style="width:100%"><slider min="0" max="1" step="0.05" value="opacity" name="opacity"></slider></td>
-            <td style="padding-left:10px;">
-              <button class="btn btn-default" ng-click="basemap.reset('opacity')" title="Restore default opacity">
-                <i class="fa fa-undo lt-blue-icon"></i>
-              </button>
-            </td>
-          </tr>
-          </tr>
-          <tr title="Sets the contrast of the layer(s)">
-            <td class="control-label">Contrast:</td>
-            <td style="width:100%"><slider min="0" max="2" step="0.05" value="contrast" name="contrast"></slider></td>
-            <td style="padding-left:10px;">
-              <button class="btn btn-default" ng-click="basemap.reset('contrast')" title="Restore default contrast">
-                <i class="fa fa-undo lt-blue-icon"></i>
-              </button>
-            </td>
-          </tr>
-          <tr title="Sets the brightness of the layer(s)">
-            <td class="control-label">Brightness:</td>
-            <td style="width:100%"><slider min="-1" max="1" step="0.05" value="brightness" name="brightness"></slider></td>
-            <td style="padding-left:10px;">
-              <button class="btn btn-default" ng-click="basemap.reset('brightness')" title="Restore default brightness">
-                <i class="fa fa-undo lt-blue-icon"></i>
-              </button>
-            </td>
-          <tr title="Sets the saturation of the layer(s)">
-            <td class="control-label">Saturation:</td>
-            <td style="width:100%"><slider min="0" max="1" step="0.05" value="saturation" name="saturation"></slider></td>
-            <td style="padding-left:10px;">
-              <button class="btn btn-default" ng-click="basemap.reset('saturation')" title="Restore default saturation">
-                <i class="fa fa-undo lt-blue-icon"></i>
-              </button>
-            </td>
-          </tr>
-        </table>
-      </div>
-=======
     <div id="layer-style" class="js-style-content card-body collapse">
       <table>
         <tr title="Sets the opacity (inverse transparency) of the layer(s)">
@@ -57,7 +14,7 @@
             </button>
           </td>
         </tr>
-        <tr title="Sets the contrast of the layer(s) [3D only]" ng-show="basemap.is3DEnabled">
+        <tr title="Sets the contrast of the layer(s)">
           <td>Contrast:</td>
           <td class="w-100"><slider min="0" max="2" step="0.05" value="contrast" name="contrast"></slider></td>
           <td class="text-right pl-2">
@@ -66,7 +23,7 @@
             </button>
           </td>
         </tr>
-        <tr title="Sets the brightness of the layer(s) [3D only]" ng-show="basemap.is3DEnabled">
+        <tr title="Sets the brightness of the layer(s)">
           <td>Brightness:</td>
           <td class="w-100"><slider min="-1" max="1" step="0.05" value="brightness" name="brightness"></slider></td>
           <td class="text-right pl-2">
@@ -75,7 +32,7 @@
             </button>
           </td>
         </tr>
-        <tr title="Sets the saturation of the layer(s) [3D only]" ng-show="basemap.is3DEnabled">
+        <tr title="Sets the saturation of the layer(s)">
           <td>Saturation:</td>
           <td class="w-100"><slider min="0" max="1" step="0.05" value="saturation" name="saturation"></slider></td>
           <td class="text-right pl-2">
@@ -85,7 +42,6 @@
           </td>
         </tr>
       </table>
->>>>>>> f276d48e
     </div>
   </div>
   <div class="card">
