<<<<<<< HEAD
<div class="d-flex flex-row">
  <label class="js-position__name col-{{posCtrl.col}} col-form-label" ng-class="{'text-right': !bulk, 'u-required': !bulk && required}" for="pos" ng-if="posCtrl.label">{{posCtrl.label}}</label>
  <div class="col d-flex flex-column">
    <div class="d-flex flex-row align-items-center">
      <input type="text"
          class="form-control w-50"
          name="pos"
          ng-model="posText"
          ng-disabled="disabled || posCtrl.mapEnabled"
          geo />
      <button type="button" class="btn btn-primary" title="Set the position by clicking on the map"
            ng-if="mapSupport === 'true'" ng-click="posCtrl.toggleMapEnabled()"
            ng-disabled="disabled" ng-class="{'active': posCtrl.mapEnabled}">
        <i class="fa fa-globe" ng-class="{'text-primary': posCtrl.mapEnabled}"></i>
      </button>
      <popover class="mx-2" title="'Entering Position'" content="popoverContent" pos="'right'"></popover>
      <validation-message target="form.pos"></validation-message>
      <span class="invalid-feedback d-block" ng-show="form.pos.$invalid && !form.pos.$error.required">
        Invalid position!
      </span>
    </div>
    <div>
      <span ng-if="!posCtrl.mapEnabled && !hideHint">
        Enter a location as Decimal Degrees, DDM, DMS, or MGRS.
      </span>
      <span ng-if="posCtrl.mapEnabled && !hideHint">
        Choose a location by clicking on the map.
      </span>
    </div>
=======
<div class="position-control control-group" ng-class="{'error': form.pos.$invalid && form.pos.$dirty}">
  <label class="control-label" for="pos" ng-if="posCtrl.label">{{posCtrl.label}}</label>
  <div class="controls">
    <input type="text"
        class="input input-xlarge"
        style="margin-bottom:0px"
        name="pos"
        ng-class="{'focus': posCtrl.mapEnabled}"
        ng-model="posText"
        ng-disabled="disabled || posCtrl.mapEnabled"
        geo />
    <button type="button" class="btn btn-default" title="Set the position by clicking on the map"
          ng-if="mapSupport === 'true'" ng-click="posCtrl.toggleMapEnabled()"
          ng-disabled="disabled" ng-class="{'active': posCtrl.mapEnabled}">
      <i class="fa fa-globe" ng-class="{'lt-blue-icon': posCtrl.mapEnabled}"></i>
    </button>
    <popover title="'Entering Position'" content="popoverContent" pos="'right'"></popover>
    <span class="help-inline" style="margin-left: 0px" ng-show="form.pos.$error.required">Required!</span>
    <span class="help-inline" style="margin-left: 0px" ng-show="form.pos.$invalid && !form.pos.$error.required">
      Invalid position!
    </span>
    <span class="help-block" ng-if="!posCtrl.mapEnabled && !hideHint">
      Enter a location as DD, DMS, DDM or MGRS.
    </span>
    <span class="help-block" ng-if="posCtrl.mapEnabled && !hideHint">
      Choose a location by clicking on the map.
    </span>
>>>>>>> 2face315
  </div>
</div><|MERGE_RESOLUTION|>--- conflicted
+++ resolved
@@ -1,4 +1,3 @@
-<<<<<<< HEAD
 <div class="d-flex flex-row">
   <label class="js-position__name col-{{posCtrl.col}} col-form-label" ng-class="{'text-right': !bulk, 'u-required': !bulk && required}" for="pos" ng-if="posCtrl.label">{{posCtrl.label}}</label>
   <div class="col d-flex flex-column">
@@ -22,40 +21,11 @@
     </div>
     <div>
       <span ng-if="!posCtrl.mapEnabled && !hideHint">
-        Enter a location as Decimal Degrees, DDM, DMS, or MGRS.
+        Enter a location as DD, DMS, DDM or MGRS.
       </span>
       <span ng-if="posCtrl.mapEnabled && !hideHint">
         Choose a location by clicking on the map.
       </span>
     </div>
-=======
-<div class="position-control control-group" ng-class="{'error': form.pos.$invalid && form.pos.$dirty}">
-  <label class="control-label" for="pos" ng-if="posCtrl.label">{{posCtrl.label}}</label>
-  <div class="controls">
-    <input type="text"
-        class="input input-xlarge"
-        style="margin-bottom:0px"
-        name="pos"
-        ng-class="{'focus': posCtrl.mapEnabled}"
-        ng-model="posText"
-        ng-disabled="disabled || posCtrl.mapEnabled"
-        geo />
-    <button type="button" class="btn btn-default" title="Set the position by clicking on the map"
-          ng-if="mapSupport === 'true'" ng-click="posCtrl.toggleMapEnabled()"
-          ng-disabled="disabled" ng-class="{'active': posCtrl.mapEnabled}">
-      <i class="fa fa-globe" ng-class="{'lt-blue-icon': posCtrl.mapEnabled}"></i>
-    </button>
-    <popover title="'Entering Position'" content="popoverContent" pos="'right'"></popover>
-    <span class="help-inline" style="margin-left: 0px" ng-show="form.pos.$error.required">Required!</span>
-    <span class="help-inline" style="margin-left: 0px" ng-show="form.pos.$invalid && !form.pos.$error.required">
-      Invalid position!
-    </span>
-    <span class="help-block" ng-if="!posCtrl.mapEnabled && !hideHint">
-      Enter a location as DD, DMS, DDM or MGRS.
-    </span>
-    <span class="help-block" ng-if="posCtrl.mapEnabled && !hideHint">
-      Choose a location by clicking on the map.
-    </span>
->>>>>>> 2face315
   </div>
 </div>