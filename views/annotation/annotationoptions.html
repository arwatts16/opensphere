<div>
  <div class="btn btn-secondary btn-block" title="Annotation controls for the feature" data-toggle="collapse" 
      data-target="#featureAnnotation{{ctrl.uid}}">
    Annotation Options
  </div>
<<<<<<< HEAD
  <div class="card-body collapse" data-parent="#featureControls{{ctrl.uid}}" ng-attr-id="featureAnnotation{{ctrl.uid}}">
      <div class="form-row">
        <div class="col">
          <div class="custom-control custom-checkbox" title="Show an interactive map annotation for this feature">
            <input type="checkbox" class="custom-control-input" name="showAnnotation"
              ng-attr-id="showAnnotation{{ctrl.uid}}"
              ng-change="ctrl.updatePreview()"
              ng-model="ctrl.annotationOptions.show"/>
            <label class="custom-control-label" ng-attr-for="showAnnotation{{ctrl.uid}}">
              Show Annotation
            </label>
          </div>
        </div>
      </div>
      <div class="form-row">
        <div class="col">
          <div class="custom-control custom-checkbox" title="Show the Name field as the annotation header">
            <input type="checkbox" class="custom-control-input" name="showAnnotationName"
                ng-attr-id="showAnnotationName{{ctrl.uid}}"
                ng-change="ctrl.updatePreview()"
                ng-disabled="!ctrl.annotationOptions.show"
                ng-model="ctrl.annotationOptions.showName"/>
            <label class="custom-control-label" ng-attr-for="showAnnotationName{{ctrl.uid}}">
              Show Name
            </label>
          </div>
        </div>
        <div class="col">
          <div title="Change the background color of the header">
            <colorpicker name="headerColor"
                ng-attr-id="headerColor{{ctrl.uid}}"
                color="ctrl.tempHeaderBG"
                show-reset="true"
                title="Sets the bg color for header"
                disabled="!ctrl.annotationOptions.show || !ctrl.annotationOptions.showName"></colorpicker>
            <label ng-attr-for="headerColor{{ctrl.uid}}">
              Header Background
            </label>
          </div>
        </div>
      </div>
      <div class="form-row">
        <div class="col">
          <div class="custom-control custom-checkbox d-inline-block"
            title="Show the Description field in the annotation">
          <input type="checkbox" class="custom-control-input" name="showAnnotationDescription"
              ng-attr-id="showAnnotationDescription{{ctrl.uid}}"
              ng-change="ctrl.updatePreview()"
              ng-disabled="!ctrl.annotationOptions.show"
              ng-model="ctrl.annotationOptions.showDescription"/>
          <label class="custom-control-label" ng-attr-for="showAnnotationDescription{{ctrl.uid}}">
            Show Description
          </label>
        </div>
        </div>
        <div class="col">
          <div class="d-inline-block" title="Change the background color of the description">
            <colorpicker name="bodyColor"
                ng-attr-id="bodyColor{{ctrl.uid}}"
                color="ctrl.tempBodyBG"
                show-reset="true"
                title="Sets the bg color for body"
                disabled="!ctrl.annotationOptions.show || !ctrl.annotationOptions.showDescription"></colorpicker>
            <label ng-attr-for="bodyColor{{ctrl.uid}}">Description Background</label>
        </div>
        </div>
      </div>
=======
  <div class="card-body collapse" 
      data-parent="#featureControls{{ctrl.uid}}" ng-attr-id="featureAnnotation{{ctrl.uid}}">
    <div class="form-row">
      <div class="custom-control custom-checkbox d-inline-block" 
          title="Show an interactive map annotation for this feature">
        <input type="checkbox" class="custom-control-input" name="showAnnotation"  
            ng-attr-id="showAnnotation{{ctrl.uid}}" 
            ng-change="ctrl.updateAnnotation()"
            ng-model="ctrl.annotationOptions.show" />
        <label class="custom-control-label" ng-attr-for="showAnnotation{{ctrl.uid}}">
          Show Annotation
        </label>
      </div>
    </div>
    <div class="form-row">
      <div class="custom-control custom-checkbox d-inline-block" 
          title="Show the Name field as the annotation header">
        <input type="checkbox" class="custom-control-input" name="showAnnotationName" 
          ng-attr-id="showAnnotationName{{ctrl.uid}}"
          ng-change="ctrl.updateAnnotation()" ng-disabled="!ctrl.annotationOptions.show" 
          ng-model="ctrl.annotationOptions.showName"
        />
        <label class="custom-control-label" ng-attr-for="showAnnotationName{{ctrl.uid}}">
          Show Name
        </label>
      </div>
    </div>
    <div class="form-row">
      <div class="custom-control custom-checkbox d-inline-block" 
          title="Show the Description field in the annotation">
        <input type="checkbox" class="custom-control-input" name="showAnnotationDescription" 
          ng-attr-id="showAnnotationDescription{{ctrl.uid}}"
          ng-change="ctrl.updateAnnotation()" ng-disabled="!ctrl.annotationOptions.show" 
          ng-model="ctrl.annotationOptions.showDescription"
        />
        <label class="custom-control-label" ng-attr-for="showAnnotationDescription{{ctrl.uid}}">
          Show Description
        </label>
      </div>
    </div>
    <div class="form-group">
      <div class="col form-label">Tail Style</div>
      <div class="custom-control custom-checkbox d-inline-block">
        <input ng-checked="true" type="radio" ng-attr-id="showAnnotationDefaultTail{{ctrl.uid}}" class="form-check-input" name="showAnnotationTail"
          ng-change="ctrl.updateAnnotation()" value="default" ng-model="ctrl.annotationOptions.showTail" ng-disabled="!ctrl.annotationOptions.show"
        />
        <label class="form-check-label" ng-attr-for="showAnnotationDefaultTail{{ctrl.uid}}" ng-disabled="disabled">Default</label>
      </div>
      <div class="custom-control custom-checkbox d-inline-block">
        <input type="radio" ng-attr-id="showAnnotationLineTail{{ctrl.uid}}" class="form-check-input" name="showAnnotationTail" value="line"
          ng-change="ctrl.updateAnnotation()" ng-model="ctrl.annotationOptions.showTail" ng-disabled="!ctrl.annotationOptions.show"
        />
        <label class="form-check-label" ng-attr-for="showAnnotationLineTail{{ctrl.uid}}" ng-disabled="disabled">Line</label>
      </div>
      <div class="custom-control custom-checkbox d-inline-block">
        <input type="radio" ng-attr-id="showAnnotationNoTail{{ctrl.uid}}" class="form-check-input" name="showAnnotationTail" ng-change="ctrl.updateAnnotation()"
          value="none" ng-model="ctrl.annotationOptions.showTail" ng-disabled="!ctrl.annotationOptions.show" />
        <label class="form-check-label" ng-attr-for="showAnnotationNoTail{{ctrl.uid}}" ng-disabled="disabled">None</label>
      </div>
    </div>
>>>>>>> d61587d3
  </div>
</div><|MERGE_RESOLUTION|>--- conflicted
+++ resolved
@@ -1,38 +1,38 @@
 <div>
-  <div class="btn btn-secondary btn-block" title="Annotation controls for the feature" data-toggle="collapse" 
+  <div class="btn btn-secondary btn-block" title="Annotation controls for the feature" data-toggle="collapse"
       data-target="#featureAnnotation{{ctrl.uid}}">
     Annotation Options
   </div>
-<<<<<<< HEAD
-  <div class="card-body collapse" data-parent="#featureControls{{ctrl.uid}}" ng-attr-id="featureAnnotation{{ctrl.uid}}">
-      <div class="form-row">
-        <div class="col">
-          <div class="custom-control custom-checkbox" title="Show an interactive map annotation for this feature">
-            <input type="checkbox" class="custom-control-input" name="showAnnotation"
-              ng-attr-id="showAnnotation{{ctrl.uid}}"
-              ng-change="ctrl.updatePreview()"
-              ng-model="ctrl.annotationOptions.show"/>
-            <label class="custom-control-label" ng-attr-for="showAnnotation{{ctrl.uid}}">
-              Show Annotation
-            </label>
-          </div>
+  <div class="card-body collapse"
+      data-parent="#featureControls{{ctrl.uid}}" ng-attr-id="featureAnnotation{{ctrl.uid}}">
+    <div class="form-row">
+      <div class="custom-control custom-checkbox d-inline-block"
+          title="Show an interactive map annotation for this feature">
+        <input type="checkbox" class="custom-control-input" name="showAnnotation"
+            ng-attr-id="showAnnotation{{ctrl.uid}}"
+            ng-change="ctrl.updateAnnotation()"
+            ng-model="ctrl.annotationOptions.show" />
+        <label class="custom-control-label" ng-attr-for="showAnnotation{{ctrl.uid}}">
+          Show Annotation
+        </label>
+      </div>
+    </div>
+    <div class="form-row">
+      <div class="col">
+        <div class="custom-control custom-checkbox d-inline-block"
+            title="Show the Name field as the annotation header">
+          <input type="checkbox" class="custom-control-input" name="showAnnotationName"
+            ng-attr-id="showAnnotationName{{ctrl.uid}}"
+            ng-change="ctrl.updateAnnotation()" ng-disabled="!ctrl.annotationOptions.show"
+            ng-model="ctrl.annotationOptions.showName"
+          />
+          <label class="custom-control-label" ng-attr-for="showAnnotationName{{ctrl.uid}}">
+            Show Name
+          </label>
         </div>
       </div>
-      <div class="form-row">
-        <div class="col">
-          <div class="custom-control custom-checkbox" title="Show the Name field as the annotation header">
-            <input type="checkbox" class="custom-control-input" name="showAnnotationName"
-                ng-attr-id="showAnnotationName{{ctrl.uid}}"
-                ng-change="ctrl.updatePreview()"
-                ng-disabled="!ctrl.annotationOptions.show"
-                ng-model="ctrl.annotationOptions.showName"/>
-            <label class="custom-control-label" ng-attr-for="showAnnotationName{{ctrl.uid}}">
-              Show Name
-            </label>
-          </div>
-        </div>
-        <div class="col">
-          <div title="Change the background color of the header">
+      <div class="col">
+        <div title="Change the background color of the header">
             <colorpicker name="headerColor"
                 ng-attr-id="headerColor{{ctrl.uid}}"
                 color="ctrl.tempHeaderBG"
@@ -48,90 +48,49 @@
       <div class="form-row">
         <div class="col">
           <div class="custom-control custom-checkbox d-inline-block"
-            title="Show the Description field in the annotation">
-          <input type="checkbox" class="custom-control-input" name="showAnnotationDescription"
+              title="Show the Description field in the annotation">
+            <input type="checkbox" class="custom-control-input" name="showAnnotationDescription"
               ng-attr-id="showAnnotationDescription{{ctrl.uid}}"
-              ng-change="ctrl.updatePreview()"
-              ng-disabled="!ctrl.annotationOptions.show"
-              ng-model="ctrl.annotationOptions.showDescription"/>
-          <label class="custom-control-label" ng-attr-for="showAnnotationDescription{{ctrl.uid}}">
-            Show Description
-          </label>
-        </div>
+              ng-change="ctrl.updateAnnotation()" ng-disabled="!ctrl.annotationOptions.show"
+              ng-model="ctrl.annotationOptions.showDescription"
+            />
+            <label class="custom-control-label" ng-attr-for="showAnnotationDescription{{ctrl.uid}}">
+              Show Description
+            </label>
+          </div>
         </div>
         <div class="col">
           <div class="d-inline-block" title="Change the background color of the description">
-            <colorpicker name="bodyColor"
-                ng-attr-id="bodyColor{{ctrl.uid}}"
-                color="ctrl.tempBodyBG"
-                show-reset="true"
-                title="Sets the bg color for body"
-                disabled="!ctrl.annotationOptions.show || !ctrl.annotationOptions.showDescription"></colorpicker>
-            <label ng-attr-for="bodyColor{{ctrl.uid}}">Description Background</label>
-        </div>
+              <colorpicker name="bodyColor"
+                  ng-attr-id="bodyColor{{ctrl.uid}}"
+                  color="ctrl.tempBodyBG"
+                  show-reset="true"
+                  title="Sets the bg color for body"
+                  disabled="!ctrl.annotationOptions.show || !ctrl.annotationOptions.showDescription"></colorpicker>
+              <label ng-attr-for="bodyColor{{ctrl.uid}}">Description Background</label>
+            </div>
         </div>
       </div>
-=======
-  <div class="card-body collapse" 
-      data-parent="#featureControls{{ctrl.uid}}" ng-attr-id="featureAnnotation{{ctrl.uid}}">
-    <div class="form-row">
-      <div class="custom-control custom-checkbox d-inline-block" 
-          title="Show an interactive map annotation for this feature">
-        <input type="checkbox" class="custom-control-input" name="showAnnotation"  
-            ng-attr-id="showAnnotation{{ctrl.uid}}" 
-            ng-change="ctrl.updateAnnotation()"
-            ng-model="ctrl.annotationOptions.show" />
-        <label class="custom-control-label" ng-attr-for="showAnnotation{{ctrl.uid}}">
-          Show Annotation
-        </label>
+      <div class="form-group">
+        <div class="col form-label">Tail Style</div>
+        <div class="custom-control custom-checkbox d-inline-block">
+          <input ng-checked="true" type="radio" ng-attr-id="showAnnotationDefaultTail{{ctrl.uid}}" class="form-check-input" name="showAnnotationTail"
+            ng-change="ctrl.updateAnnotation()" value="default" ng-model="ctrl.annotationOptions.showTail" ng-disabled="!ctrl.annotationOptions.show"
+          />
+          <label class="form-check-label" ng-attr-for="showAnnotationDefaultTail{{ctrl.uid}}" ng-disabled="disabled">Default</label>
+        </div>
+        <div class="custom-control custom-checkbox d-inline-block">
+          <input type="radio" ng-attr-id="showAnnotationLineTail{{ctrl.uid}}" class="form-check-input" name="showAnnotationTail" value="line"
+            ng-change="ctrl.updateAnnotation()" ng-model="ctrl.annotationOptions.showTail" ng-disabled="!ctrl.annotationOptions.show"
+          />
+          <label class="form-check-label" ng-attr-for="showAnnotationLineTail{{ctrl.uid}}" ng-disabled="disabled">Line</label>
+        </div>
+        <div class="custom-control custom-checkbox d-inline-block">
+          <input type="radio" ng-attr-id="showAnnotationNoTail{{ctrl.uid}}" class="form-check-input" name="showAnnotationTail" ng-change="ctrl.updateAnnotation()"
+            value="none" ng-model="ctrl.annotationOptions.showTail" ng-disabled="!ctrl.annotationOptions.show" />
+          <label class="form-check-label" ng-attr-for="showAnnotationNoTail{{ctrl.uid}}" ng-disabled="disabled">None</label>
+        </div>
       </div>
     </div>
-    <div class="form-row">
-      <div class="custom-control custom-checkbox d-inline-block" 
-          title="Show the Name field as the annotation header">
-        <input type="checkbox" class="custom-control-input" name="showAnnotationName" 
-          ng-attr-id="showAnnotationName{{ctrl.uid}}"
-          ng-change="ctrl.updateAnnotation()" ng-disabled="!ctrl.annotationOptions.show" 
-          ng-model="ctrl.annotationOptions.showName"
-        />
-        <label class="custom-control-label" ng-attr-for="showAnnotationName{{ctrl.uid}}">
-          Show Name
-        </label>
-      </div>
-    </div>
-    <div class="form-row">
-      <div class="custom-control custom-checkbox d-inline-block" 
-          title="Show the Description field in the annotation">
-        <input type="checkbox" class="custom-control-input" name="showAnnotationDescription" 
-          ng-attr-id="showAnnotationDescription{{ctrl.uid}}"
-          ng-change="ctrl.updateAnnotation()" ng-disabled="!ctrl.annotationOptions.show" 
-          ng-model="ctrl.annotationOptions.showDescription"
-        />
-        <label class="custom-control-label" ng-attr-for="showAnnotationDescription{{ctrl.uid}}">
-          Show Description
-        </label>
-      </div>
-    </div>
-    <div class="form-group">
-      <div class="col form-label">Tail Style</div>
-      <div class="custom-control custom-checkbox d-inline-block">
-        <input ng-checked="true" type="radio" ng-attr-id="showAnnotationDefaultTail{{ctrl.uid}}" class="form-check-input" name="showAnnotationTail"
-          ng-change="ctrl.updateAnnotation()" value="default" ng-model="ctrl.annotationOptions.showTail" ng-disabled="!ctrl.annotationOptions.show"
-        />
-        <label class="form-check-label" ng-attr-for="showAnnotationDefaultTail{{ctrl.uid}}" ng-disabled="disabled">Default</label>
-      </div>
-      <div class="custom-control custom-checkbox d-inline-block">
-        <input type="radio" ng-attr-id="showAnnotationLineTail{{ctrl.uid}}" class="form-check-input" name="showAnnotationTail" value="line"
-          ng-change="ctrl.updateAnnotation()" ng-model="ctrl.annotationOptions.showTail" ng-disabled="!ctrl.annotationOptions.show"
-        />
-        <label class="form-check-label" ng-attr-for="showAnnotationLineTail{{ctrl.uid}}" ng-disabled="disabled">Line</label>
-      </div>
-      <div class="custom-control custom-checkbox d-inline-block">
-        <input type="radio" ng-attr-id="showAnnotationNoTail{{ctrl.uid}}" class="form-check-input" name="showAnnotationTail" ng-change="ctrl.updateAnnotation()"
-          value="none" ng-model="ctrl.annotationOptions.showTail" ng-disabled="!ctrl.annotationOptions.show" />
-        <label class="form-check-label" ng-attr-for="showAnnotationNoTail{{ctrl.uid}}" ng-disabled="disabled">None</label>
-      </div>
-    </div>
->>>>>>> d61587d3
   </div>
 </div>