--- conflicted
+++ resolved
@@ -67,22 +67,14 @@
       '<div class="js-annotation card h-100">' +
         '<div class="card-header flex-shrink-0 text-truncate px-1 py-0" title="{{ctrl.name}}"' +
           'ng-show="ctrl.options.showName"' +
-<<<<<<< HEAD
           'ng-class="!ctrl.options.showDescription && \'h-100 border-0\'"' +
           'ng-style="{background: ctrl.options.headerBG }">' +
-        '{{ctrl.name}}' +
-      '</div>' +
-      '<div class="card-body p-1 u-overflow-y-auto" ng-show="ctrl.options.showDescription" ' +
-          'ng-style="{background: ctrl.options.bodyBG }">' +
-        '<simplemde text="ctrl.description" edit="false" is-required="false" maxlength="4000"></simplemde>' +
-=======
-          'ng-class="!ctrl.options.showDescription && \'h-100 border-0\'">' +
           '{{ctrl.name}}' +
         '</div>' +
-        '<div class="card-body p-1 u-overflow-y-auto" ng-show="ctrl.options.showDescription">' +
+        '<div class="card-body p-1 u-overflow-y-auto" ng-show="ctrl.options.showDescription"' +
+        'ng-style="{background: ctrl.options.bodyBG }">' +
         ' <simplemde text="ctrl.description" edit="false" is-required="false" maxlength="4000"></simplemde>' +
         '</div>' +
->>>>>>> d61587d3
       '</div>' +
     '</div>';
 
