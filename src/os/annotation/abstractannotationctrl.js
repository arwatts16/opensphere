goog.provide('os.annotation.AbstractAnnotationCtrl');

goog.require('goog.Disposable');
goog.require('goog.async.ConditionalDelay');
goog.require('os.annotation');
goog.require('os.annotation.TailStyle');
goog.require('os.annotation.TailType');
goog.require('os.events.PropertyChangeEvent');
goog.require('os.ui.Module');
goog.require('os.ui.text.tuiEditorDirective');


/**
 * The annotation template. This must be inline to avoid timing issues between template load and positioning the
 * element on the view.
 * @type {string}
 * @const
 */
os.annotation.UI_TEMPLATE =
  '<div class="c-annotation u-hover-container" ' +
    'ng-class="{\'c-annotation__editing\': ctrl.editingDescription || ctrl.editingName}">' +
    '<svg class="c-annotation__svg">' +
<<<<<<< HEAD
      '<path ng-style="{ \'fill\': ctrl.options.showDescription ? ctrl.options.bodyBG : ctrl.options.headerBG, ' +
          '\'stroke\': ctrl.options.showDescription ? ctrl.options.bodyBG : ctrl.options.headerBG, ' +
          '\'stroke-width\': ctrl.options.showTail == \'line\' ? \'3px\' : \'0px\'}" />' +
=======
      '<path ng-style="{ fill: ctrl.options.showDescription ? ctrl.options.bodyBG : ctrl.options.headerBG }"/>' +
>>>>>>> 0add2cf2
    '</svg>' +
    '<div class="u-card-popup position-absolute text-right animate-fade u-hover-show" ' +
        ' ng-show="ctrl.options.editable">' +
      '<button class="btn btn-sm btn-outline-primary border-0 bg-transparent" ' +
          'title="Hide text box" ' +
          'ng-click="ctrl.hideAnnotation()">' +
        '<i class="c-glyph fa fa-fw fa-eye-slash"></i>' +
      '</button>' +
      '<button class="btn btn-sm btn-outline-primary border-0 bg-transparent" ' +
          'title="Edit text box" ' +
          'ng-click="ctrl.launchEditWindow()">' +
        '<i class="c-glyph fa fa-fw fa-pencil"></i>' +
      '</button>' +
    '</div>' +
    '<div class="js-annotation c-window card h-100" ' +
      'ng-class="{ \'bg-transparent u-border-show-on-hover u-text-stroke\': !ctrl.options.showBackground }">' +
      '<div class="flex-shrink-0 text-truncate px-1 py-0 js-annotation__header" title="{{ctrl.name}}" ' +
          'ng-show="ctrl.options.showName" ' +
          'ng-class="{ \'h-100 border-0\': !ctrl.options.showDescription, ' +
            '\'card-header\': ctrl.options.showBackground }" ' +
          'ng-style="{ background: ctrl.options.showBackground ? ctrl.options.headerBG : transparent }" ' +
          'ng-dblclick="ctrl.editName()">' +
        '<div ng-show="!ctrl.editingName">{{ctrl.name}}</div>' +
        '<div class="form-row p-1" ng-if="ctrl.editingName">' +
          '<div class="col">' +
            '<input class="form-control" type="text" ng-model="ctrl.name"/>' +
          '</div>' +
          '<div class="col-auto">' +
            '<button class="btn btn-success mr-1" title="Save the name" ' +
                'ng-click="ctrl.saveAnnotation()" ' +
                'ng-disabled="!ctrl.name">' +
              '<i class="fa fa-check"/> OK' +
            '</button>' +
            '<button class="btn btn-secondary" title="Cancel editing the text box" ng-click="ctrl.cancelEdit()">' +
              '<i class="fa fa-ban"/> Cancel' +
            '</button>' +
          '</div>' +
        '</div>' +
      '</div>' +
      '<div class="card-body p-1 u-overflow-y-auto d-flex flex-fill flex-column" ' +
          'ng-show="ctrl.options.showDescription" ' +
          'ng-style="{ background: ctrl.options.showBackground ? ctrl.options.bodyBG : transparent }" ' +
          'ng-dblclick="ctrl.editDescription()">' +
        '<tuieditor text="ctrl.description" edit="ctrl.editingDescription" is-required="false" maxlength="4000">' +
        '</tuieditor>' +
        '<div class="text-right mt-1" ng-if="ctrl.editingDescription">' +
          '<button class="btn btn-success mr-1" title="Save the text box" ng-click="ctrl.saveAnnotation()">' +
            '<i class="fa fa-check"/> OK' +
          '</button>' +
          '<button class="btn btn-secondary" title="Cancel editing the text box" ng-click="ctrl.cancelEdit()">' +
            '<i class="fa fa-ban"/> Cancel' +
          '</button>' +
        '</div>' +
      '</div>' +
    '</div>' +
  '</div>';


/**
 * @enum {string}
 */
os.annotation.selectors = {
  HEADER: '.js-annotation__header',
  ALL: '.js-annotation'
};



/**
 * Controller for the annotation directive.
 *
 * @abstract
 * @param {!angular.Scope} $scope The Angular scope.
 * @param {!angular.JQLite} $element The root DOM element.
 * @param {!angular.$timeout} $timeout The Angular $timeout service.
 * @extends {goog.Disposable}
 * @constructor
 * @ngInject
 */
os.annotation.AbstractAnnotationCtrl = function($scope, $element, $timeout) {
  os.annotation.AbstractAnnotationCtrl.base(this, 'constructor');

  /**
   * The Angular scope.
   * @type {?angular.Scope}
   * @protected
   */
  this.scope = $scope;

  /**
   * The root DOM element.
   * @type {?angular.JQLite}
   * @protected
   */
  this.element = $element;

  /**
   * The SVG tail type.
   * @type {os.annotation.TailType}
   * @protected
   */
  this.tailType = os.annotation.TailType.ABSOLUTE;

  /**
   * The current height of the annotation (before starting edit).
   * @type {number}
   * @private
   */
  this.currentHeight_ = os.annotation.EDIT_HEIGHT;

  /**
   * The current width of the annotation (before starting edit).
   * @type {number}
   * @private
   */
  this.currentWidth_ = os.annotation.EDIT_WIDTH;

  /**
   * The current name of the annotation (before starting edit).
   * @type {string}
   * @private
   */
  this.currentName_ = '';

  /**
   * The current description of the annotation (before starting edit).
   * @type {string}
   * @private
   */
  this.currentDescription_ = '';

  /**
   * The annotation name.
   * @type {string}
   */
  this['name'] = '';

  /**
   * The annotation description.
   * @type {string}
   */
  this['description'] = '';

  /**
   * The annotation options.
   * @type {!osx.annotation.Options}
   */
  this['options'] = this.getOptions();

  // if background color isnt set, set it to current default themes
  this['options'].bodyBG = this['options'].bodyBG || undefined;
  this['options'].headerBG = this['options'].headerBG || undefined;

  /**
   * Whether the annotation is being edited inline.
   * @type {boolean}
   */
  this['editingName'] = false;

  /**
   * Whether the annotation is being edited inline.
   * @type {boolean}
   */
  this['editingDescription'] = false;

  os.dispatcher.listen(os.annotation.EventType.LAUNCH_EDIT, this.cancelEdit, false, this);

  this.initialize();
  $timeout(this.initDragResize.bind(this));

  $scope.$on('$destroy', this.dispose.bind(this));
};
goog.inherits(os.annotation.AbstractAnnotationCtrl, goog.Disposable);


/**
 * @inheritDoc
 */
os.annotation.AbstractAnnotationCtrl.prototype.disposeInternal = function() {
  os.annotation.AbstractAnnotationCtrl.base(this, 'disposeInternal');
  this.element.parent().draggable('destroy');
  this.element.resizable('destroy');

  this.scope = null;
  this.element = null;
};


/**
 * Get the annotation options.
 *
 * @abstract
 * @return {osx.annotation.Options} The options.
 * @protected
 */
os.annotation.AbstractAnnotationCtrl.prototype.getOptions = function() {};


/**
 * Initialize the annotation.
 *
 * @protected
 */
os.annotation.AbstractAnnotationCtrl.prototype.initialize = function() {
  if (this.element) {
    this.element.width(this['options'].size[0]);
    this.element.height(this['options'].size[1]);

    this.setTailType(os.annotation.TailType.ABSOLUTE);

    // use a conditional delay for the initial tail update in case the view isn't initialized
    var updateDelay = new goog.async.ConditionalDelay(this.updateTail, this);
    var cleanup = function() {
      goog.dispose(updateDelay);
    };
    updateDelay.onSuccess = updateDelay.onFailure = cleanup;
    updateDelay.start(50, 10000);
  }
};


/**
 * Initialize the drag/resize handlers.
 *
 * @protected
 */
os.annotation.AbstractAnnotationCtrl.prototype.initDragResize = function() {
  if (this.element) {
    if (this.element.parent().length) {
      // OpenLayers absolutely positions the parent container, so attach the draggable handler to that and use the
      // annotation container as the drag target.
      this.element.parent().draggable({
        'containment': this.getContainerSelector(),
        'handle': os.annotation.selectors.ALL,
        'start': this.onDragStart_.bind(this),
        'drag': this.updateTail.bind(this),
        'stop': this.onDragStop_.bind(this),
        'scroll': false
      });
    }

    this.element.resizable({
      'containment': this.getContainerSelector(),
      'minWidth': 50,
      'maxWidth': 800,
      'minHeight': 25,
      'maxHeight': 800,
      'handles': 'se',
      'start': this.onDragStart_.bind(this),
      'resize': this.updateTail.bind(this),
      'stop': this.onDragStop_.bind(this),
      'autoHide': true
    });
  }
};


/**
 * Get the selector for the annotation container.
 *
 * @return {string} The selector.
 * @protected
 */
os.annotation.AbstractAnnotationCtrl.prototype.getContainerSelector = function() {
  return '#map-container';
};


/**
 * Launches the full annotation edit window.
 *
 * @abstract
 * @export
 */
os.annotation.AbstractAnnotationCtrl.prototype.launchEditWindow = function() {};


/**
 * Hide the annotation.
 *
 * @abstract
 * @export
 */
os.annotation.AbstractAnnotationCtrl.prototype.hideAnnotation = function() {};


/**
 * Edit the annotation description inline.
 *
 * @export
 */
os.annotation.AbstractAnnotationCtrl.prototype.editDescription = function() {
  if (this['options'].editable && !this['editingDescription']) {
    this['editingDescription'] = true;
    this.element.parent().draggable('option', 'handle', os.annotation.selectors.HEADER);

    this.recordCurrents_();

    if (this.currentHeight_ < os.annotation.EDIT_HEIGHT || this.currentWidth_ < os.annotation.EDIT_WIDTH) {
      // the annotation is too small to edit visually, so expand it
      this.element.height(os.annotation.EDIT_HEIGHT);
      this.element.width(os.annotation.EDIT_WIDTH);
    }

    this.updateTail();
  }
};


/**
 * Edit the annotation name inline.
 *
 * @export
 */
os.annotation.AbstractAnnotationCtrl.prototype.editName = function() {
  if (this['options'].editable && !this['editingName']) {
    this['editingName'] = true;

    this.recordCurrents_();

    if (this.currentWidth_ < os.annotation.EDIT_WIDTH) {
      // the annotation is too small to edit visually, so expand it
      this.element.width(os.annotation.EDIT_WIDTH - 100);
    }

    this.updateTail();
  }
};


/**
 * Records the current values during inline edit. These are restored if the user cancels the edit.
 *
 * @export
 */
os.annotation.AbstractAnnotationCtrl.prototype.recordCurrents_ = function() {
  this.currentHeight_ = this.element.height();
  this.currentWidth_ = this.element.width();
  this.currentName_ = this['name'];
  this.currentDescription_ = this['description'];
};


/**
 * Save the changes to the annotation.
 *
 * @export
 */
os.annotation.AbstractAnnotationCtrl.prototype.saveAnnotation = function() {
  // reset the values to the old ones
  this.element.height(this.currentHeight_);
  this.element.width(this.currentWidth_);
  this['options'].size = [this.currentWidth_, this.currentHeight_];

  if (this['editingDescription']) {
    this.element.parent().draggable('option', 'handle', os.annotation.selectors.ALL);
  }

  this['editingName'] = false;
  this['editingDescription'] = false;

  this.element.parent().draggable('option', 'handle', os.annotation.selectors.ALL);
  this.updateTail();
};


/**
 * Cancel editing the annotation.
 *
 * @export
 */
os.annotation.AbstractAnnotationCtrl.prototype.cancelEdit = function() {
  if (this['editingDescription'] || this['editingName']) {
    // reset the values to the old ones
    this.element.height(this.currentHeight_);
    this.element.width(this.currentWidth_);
    this['options'].size = [this.currentWidth_, this.currentHeight_];

    this['name'] = this.currentName_;
    this['description'] = this.currentDescription_;

    this.updateTail();

    if (this['editingDescription']) {
      this.element.parent().draggable('option', 'handle', os.annotation.selectors.ALL);
    }
  }

  this['editingName'] = false;
  this['editingDescription'] = false;
};


/**
 * Handle drag start event.
 *
 * @param {Object} event The drag event.
 * @param {Object} ui The draggable UI object.
 * @private
 */
os.annotation.AbstractAnnotationCtrl.prototype.onDragStart_ = function(event, ui) {
  // use fixed positioning during drag/resize for smoother SVG updates
  this.setTailType(os.annotation.TailType.FIXED);
  this.updateTail();
};


/**
 * Handle drag stop event.
 *
 * @param {Object} event The drag event.
 * @param {Object} ui The draggable UI object.
 * @private
 */
os.annotation.AbstractAnnotationCtrl.prototype.onDragStop_ = function(event, ui) {
  // use absolute positioning when drag/resize stops for smoother repositioning on interaction
  this.setTailType(os.annotation.TailType.ABSOLUTE);
  this.userChanged_ = true;
  this.updateTail();
};


/**
 * Set the SVG tail type.
 *
 * @param {os.annotation.TailType} type The type.
 * @protected
 */
os.annotation.AbstractAnnotationCtrl.prototype.setTailType = function(type) {
  this.tailType = type;
};


/**
 * Get the pixel for the provided coordinate.
 *
 * @abstract
 * @param {Array<number>} coordinate The coordinate.
 * @return {Array<number>|undefined} The pixel for the provided coordinate.
 * @protected
 */
os.annotation.AbstractAnnotationCtrl.prototype.getTargetPixel = function(coordinate) {};


/**
 * Update the SVG tail for the annotation.
 *
 * @return {boolean}
 * @protected
 */
os.annotation.AbstractAnnotationCtrl.prototype.updateTail = function() {
  return this.tailType === os.annotation.TailType.ABSOLUTE ?
    this.updateTailAbsolute() :
    this.updateTailFixed();
};


/**
 * Update the SVG tail for the annotation using an absolute position.
 *
 * @abstract
 * @return {boolean} If the update was successful.
 * @protected
 */
os.annotation.AbstractAnnotationCtrl.prototype.updateTailAbsolute = function() {};


/**
 * Update the SVG tail for the annotation using fixed position.
 *
 * @abstract
 * @return {boolean} If the update was successful.
 * @protected
 */
os.annotation.AbstractAnnotationCtrl.prototype.updateTailFixed = function() {};


/**
 * Generate the SVG tail path for an annotation.
 *
 * @param {!Array<number>} center The annotation center coordinate, in pixels.
 * @param {!Array<number>} target The annotation target coordinate, in pixels.
 * @param {number} radius The anchor line radius, in pixels.
 * @param {string=} opt_tailStyle Optional tail style.
 * @return {string} The SVG tail path.
 * @protected
 */
os.annotation.AbstractAnnotationCtrl.createTailPath = function(center, target, radius, opt_tailStyle) {
  if (opt_tailStyle == os.annotation.TailStyle.NOTAIL) {
    return '';
  }

  if (opt_tailStyle == os.annotation.TailStyle.LINETAIL) {
    return 'M' + center[0] + ' ' + center[1] + ' L' + target[0] + ' ' + target[1];
  }

  var anchor1 = os.annotation.AbstractAnnotationCtrl.rotateAnchor(center, target, radius);
  var anchor2 = os.annotation.AbstractAnnotationCtrl.rotateAnchor(center, target, -radius);

  return 'M' + anchor1[0] + ' ' + anchor1[1] +
      ' L' + target[0] + ' ' + target[1] +
      ' L' + anchor2[0] + ' ' + anchor2[1];
};


/**
 * Rotate a tail anchor position around the annotation center. This is used to create an anchor line that is
 * perpendicular to the line from center to target.
 *
 * @param {!Array<number>} center The annotation center coordinate, in pixels.
 * @param {!Array<number>} target The annotation target coordinate, in pixels.
 * @param {number} x The x offset from center.
 * @return {!Array<number>} The rotated pixel coordinate.
 * @protected
 */
os.annotation.AbstractAnnotationCtrl.rotateAnchor = function(center, target, x) {
  var angle = Math.atan2(center[1] - target[1], center[0] - target[0]) + Math.PI / 2;
  var anchor = [
    x * Math.cos(angle) + center[0],
    x * Math.sin(angle) + center[1]
  ];

  return anchor;
};<|MERGE_RESOLUTION|>--- conflicted
+++ resolved
@@ -20,13 +20,9 @@
   '<div class="c-annotation u-hover-container" ' +
     'ng-class="{\'c-annotation__editing\': ctrl.editingDescription || ctrl.editingName}">' +
     '<svg class="c-annotation__svg">' +
-<<<<<<< HEAD
       '<path ng-style="{ \'fill\': ctrl.options.showDescription ? ctrl.options.bodyBG : ctrl.options.headerBG, ' +
           '\'stroke\': ctrl.options.showDescription ? ctrl.options.bodyBG : ctrl.options.headerBG, ' +
-          '\'stroke-width\': ctrl.options.showTail == \'line\' ? \'3px\' : \'0px\'}" />' +
-=======
-      '<path ng-style="{ fill: ctrl.options.showDescription ? ctrl.options.bodyBG : ctrl.options.headerBG }"/>' +
->>>>>>> 0add2cf2
+          '\'stroke-width\': ctrl.options.showTail == \'line\' ? \'3px\' : \'0px\' }" />' +
     '</svg>' +
     '<div class="u-card-popup position-absolute text-right animate-fade u-hover-show" ' +
         ' ng-show="ctrl.options.editable">' +
