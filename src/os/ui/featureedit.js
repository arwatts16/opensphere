goog.provide('os.ui.FeatureEditCtrl');
goog.provide('os.ui.featureEditDirective');

goog.require('goog.Disposable');
goog.require('goog.asserts');
goog.require('goog.dom.classlist');
goog.require('goog.events.KeyHandler');
goog.require('goog.log');
goog.require('goog.log.Logger');
goog.require('ol.Feature');
goog.require('ol.MapBrowserEventType');
goog.require('ol.array');
goog.require('ol.events');
goog.require('ol.geom.Point');
goog.require('os.MapContainer');
goog.require('os.action.EventType');
goog.require('os.data.ColumnDefinition');
goog.require('os.map');
goog.require('os.math.Units');
goog.require('os.ol.feature');
goog.require('os.style');
goog.require('os.style.label');
goog.require('os.time.TimeInstant');
goog.require('os.time.TimeRange');
goog.require('os.ui.Module');
goog.require('os.ui.datetime.AnyDateCtrl');
goog.require('os.ui.datetime.AnyDateHelp');
goog.require('os.ui.datetime.AnyDateType');
goog.require('os.ui.file.kml');
goog.require('os.ui.geo.PositionEventType');
goog.require('os.ui.geo.positionDirective');
goog.require('os.ui.layer.labelControlsDirective');
goog.require('os.ui.layer.vectorStyleControlsDirective');
goog.require('os.ui.list');
goog.require('os.ui.text.tuiEditorDirective');
goog.require('os.ui.util.validationMessageDirective');
goog.require('os.ui.window');
goog.require('os.webgl.AltitudeMode');


/**
 * Directive for editing a feature.
 *
 * @return {angular.Directive}
 */
os.ui.featureEditDirective = function() {
  return {
    restrict: 'E',
    replace: true,
    scope: true,
    templateUrl: os.ROOT + 'views/windows/featureedit.html',
    controller: os.ui.FeatureEditCtrl,
    controllerAs: 'ctrl'
  };
};


/**
 * Add the directive to the module.
 */
os.ui.Module.directive('featureedit', [os.ui.featureEditDirective]);


/**
 * @typedef {{
 *   feature: (ol.Feature|undefined),
 *   geometry: (ol.geom.SimpleGeometry|undefined),
 *   name: (string|undefined),
 *   callback: Function
 * }}
 */
os.ui.FeatureEditOptions;



/**
 * Controller function for the featureedit directive
 *
 * @param {!angular.Scope} $scope
 * @param {!angular.JQLite} $element
 * @param {!angular.$timeout} $timeout
 * @extends {goog.Disposable}
 * @constructor
 * @ngInject
 */
os.ui.FeatureEditCtrl = function($scope, $element, $timeout) {
  os.ui.FeatureEditCtrl.base(this, 'constructor');

  /**
   * @type {?angular.Scope}
   * @protected
   */
  this.scope = $scope;

  /**
   * @type {?angular.JQLite}
   * @protected
   */
  this.element = $element;

  /**
   * Listen key for map events.
   * @type {?ol.EventsKey}
   * @protected
   */
  this.mapListenKey = null;

  /**
   * Callback to show windows.
   * @type {?Function}
   * @protected
   */
  this.windowToggle = null;

  /**
   * Feature used to preview changes.
   * @type {ol.Feature}
   * @protected
   */
  this.previewFeature = null;

  /**
   * Keyboard event handler used while listening for map clicks.
   * @type {goog.events.KeyHandler}
   * @protected
   */
  this.keyHandler = null;

  /**
   * Global UID for this controller, used to create unique id's for form elements.
   * @type {number}
   */
  this['uid'] = goog.getUid(this);

  /**
   * The temporary feature id for this window.
   * @type {string}
   * @protected
   */
  this.tempFeatureId = os.ui.FeatureEditCtrl.TEMP_ID + this['uid'];

  /**
   * Help tooltips.
   * @type {!Object<string, string>}
   */
  this['help'] = {
    'semiMajor': 'Semi-major axis of the ellipse in the specified units.',
    'semiMinor': 'Semi-minor axis of the ellipse in the specified units.',
    'orientation': 'Orientation of the ellipse in degrees from north between 0° and 360°. Values outside this range ' +
        'will be adjusted automatically.',
    'iconRotation': 'Rotation of the icon in degrees from north between 0° and 360°. Values outside this range ' +
        'will be adjusted automatically.'
  };

  /**
   * The feature color.
   * @type {string}
   */
  this['color'] = os.style.DEFAULT_LAYER_COLOR;

  /**
   * The feature opacity.
   * @type {string}
   */
  this['opacity'] = os.style.DEFAULT_ALPHA;

  /**
   * The feature size.
   * @type {number}
   */
  this['size'] = os.style.DEFAULT_FEATURE_SIZE;

  /**
   * The feature icon.
   * @type {!osx.icon.Icon}
   */
  this['icon'] = /** @type {!osx.icon.Icon} */ ({// os.ui.file.kml.Icon to osx.icon.Icon
    title: os.ui.file.kml.getDefaultIcon().title,
    path: os.ui.file.kml.getDefaultIcon().path,
    options: os.ui.file.kml.getDefaultIcon().options
  });

  /**
   * The feature center icon.
   * @type {!osx.icon.Icon}
   */
  this['centerIcon'] = /** @type {!osx.icon.Icon} */ ({// os.ui.file.kml.Icon to osx.icon.Icon
    path: os.ui.file.kml.getDefaultIcon().path
  });

  /**
   * Icons available to the icon picker.
   * @type {!Array<!osx.icon.Icon>}
   */
  this['iconSet'] = os.ui.file.kml.GOOGLE_EARTH_ICON_SET;

  /**
   * Function to translate image sources from the icon set.
   * @type {function(string):string}
   */
  this['iconSrc'] = os.ui.file.kml.replaceGoogleUri;

  /**
   * The feature geometry.
   * @type {osx.geo.Location}
   */
  this['pointGeometry'] = null;

  /**
   * @type {!os.ui.datetime.AnyDateType}
   */
  this['dateType'] = os.ui.datetime.AnyDateType.NOTIME;

  /**
   * @type {number|undefined}
   */
  this['startTime'] = undefined;

  /**
   * @type {number|undefined}
   */
  this['endTime'] = undefined;

  /**
   * @type {string}
   */
  this['description'] = '';

  /**
   * @type {string}
   */
  this['name'] = '';

  /**
   * Supported shapes.
   * @type {Array}
   */
  this['shapes'] = [
    os.style.ShapeType.NONE,
    os.style.ShapeType.POINT,
    os.style.ShapeType.SQUARE,
    os.style.ShapeType.TRIANGLE,
    os.style.ShapeType.ICON,
    os.style.ShapeType.ELLIPSE,
    os.style.ShapeType.ELLIPSE_CENTER
  ];

  /**
   * Selected shape.
   * @type {string}
   */
  this['shape'] = os.style.ShapeType.POINT;

  /**
   * Supported center shapes.
   * @type {Array}
   */
  this['centerShapes'] = [
    os.style.ShapeType.POINT,
    os.style.ShapeType.SQUARE,
    os.style.ShapeType.TRIANGLE,
    os.style.ShapeType.ICON
  ];

  /**
   * Selected line dash style
   */
  this['lineDash'] = undefined;

  /**
   * Selected shape.
   * @type {string}
   */
  this['centerShape'] = os.style.ShapeType.POINT;

  /**
   * Ellipse semi-major axis.
   * @type {number|undefined}
   */
  this['semiMajor'] = undefined;

  /**
   * Ellipse semi-major axis units.
   * @type {os.math.Unit}
   */
  this['semiMajorUnits'] = os.math.Units.NAUTICAL_MILES;

  /**
   * Ellipse semi-minor axis.
   * @type {number|undefined}
   */
  this['semiMinor'] = undefined;

  /**
   * Ellipse semi-minor axis units.
   * @type {os.math.Unit}
   */
  this['semiMinorUnits'] = os.math.Units.NAUTICAL_MILES;

  /**
   * Ellipse orientation, in degrees.
   * @type {number|undefined}
   */
  this['orientation'] = undefined;

  /**
   * Icon Rotation, in degrees.
   * @type {number|undefined}
   */
  this['iconRotation'] = undefined;

  /**
   * Supported ellipse axis units.
   * @type {!Array<!os.math.Units>}
   */
  this['units'] = [
    os.math.Units.NAUTICAL_MILES,
    os.math.Units.MILES,
    os.math.Units.KILOMETERS,
    os.math.Units.METERS
  ];

  /**
   * Feature altitude.
   * @type {number}
   */
  this['altitude'] = 0;

  /**
   * Feature altitude units.
   * @type {number}
   */
  this['altUnits'] = os.math.Units.METERS;

  /**
   * Altitude unit options.
   * @type {string}
   */
  this['altUnitOptions'] = goog.object.getValues(os.math.Units);

  /**
   * The altitude modes supported
   * @type {Array<os.webgl.AltitudeMode>}
   */
  this['altitudeModes'] = ol.obj.getValues(os.webgl.AltitudeMode);


  if (os.map.mapContainer) {
    var webGLRenderer = os.map.mapContainer.getWebGLRenderer();
    if (webGLRenderer) {
      this['altitudeModes'] = webGLRenderer.getAltitudeModes();
    }
  }

  var defaultAltMode = os.webgl.AltitudeMode.CLAMP_TO_GROUND;

  /**
   * The selected altitude mode
   * @type {?os.webgl.AltitudeMode}
   */
  this['altitudeMode'] = this['altitudeModes'].indexOf(defaultAltMode) > -1 ? defaultAltMode : null;

  /**
   * Configured label color.
   * @type {string}
   */
  this['labelColor'] = os.style.DEFAULT_LAYER_COLOR;

  /**
   * Configured label size.
   * @type {number}
   */
  this['labelSize'] = os.style.label.DEFAULT_SIZE;

  var defaultColumns = os.ui.FeatureEditCtrl.FIELDS.filter(function(field) {
    return !os.feature.isInternalField(field);
  }).map(function(col) {
    return new os.data.ColumnDefinition(col);
  });

  /**
   * Columns available for labels.
   * @type {!Array<string>}
   */
  this['labelColumns'] = defaultColumns;

  /**
   * Label configuration objects.
   * @type {!Array<!Object>}
   */
  this['labels'] = [];

  /**
   * If the Label Options controls should be displayed.
   * @type {boolean}
   */
  this['showLabels'] = true;

  /**
   * Time help content.
   * @type {os.ui.datetime.AnyDateHelp}
   */
  this['timeHelp'] = {
    title: 'Time Selection',
    content: 'Add a time to enable interaction with the Timeline. ' +
        'If \'No Time\' is selected, the Place will always be visible',
    pos: 'right'
  };

  /**
   * The feature edit options.
   * @type {!os.ui.FeatureEditOptions}
   * @protected
   */
  this.options = /** @type {!os.ui.FeatureEditOptions} */ ($scope['options'] || {});

  /**
   * @type {boolean}
   */
  this['timeEditEnabled'] = this.options['timeEditEnabled'] !== undefined ?
    this.options['timeEditEnabled'] : true;

  /**
   * Callback to fire when the dialog is closed.
   * @type {Function}
   * @protected
   */
  this.callback = this.options['callback'];

  /**
   * The default expanded options section.
   * @type {string}
   * @protected
   */
  this.defaultExpandedOptionsId = 'featureStyle' + this['uid'];

  /**
   * Original properties when editing a feature.
   * @type {Object<string, *>}
   * @private
   */
  this.originalProperties_ = null;

  /**
   * The original geometry when editing a feature.
   * @type {ol.geom.Geometry}
   * @protected
   */
  this.originalGeometry = null;

  var feature = /** @type {ol.Feature|undefined} */ (this.options['feature']);
  if (feature) {
    // grab available columns off the feature source if available, and don't show internal columns
    var source = os.feature.getSource(feature);
    if (source) {
      this['labelColumns'] = source.getColumnsArray().filter(function(column) {
        return !os.feature.isInternalField(column['field']);
      });

      // set time edit support
      this['timeEditEnabled'] = source.isTimeEditEnabled();
    }

    // when editing, we update the existing feature so we don't have to worry about hiding it or overlapping a
    // temporary feature.
    this.previewFeature = feature;
    this.originalProperties_ = feature.getProperties();

    if (this.originalProperties_) {
      // we don't care about or want these sticking around, so remove them
      delete this.originalProperties_[os.style.StyleType.SELECT];
      delete this.originalProperties_[os.style.StyleType.HIGHLIGHT];
      delete this.originalProperties_[os.style.StyleType.LABEL];

      // if a feature config exists, create a deep clone of it so the correct config is restored on cancel
      var oldConfig = this.originalProperties_[os.style.StyleType.FEATURE];
      if (oldConfig) {
        this.originalProperties_[os.style.StyleType.FEATURE] = os.object.unsafeClone(oldConfig);
      }

      if (!this.originalProperties_[os.style.StyleField.LABEL_COLOR]) {
        this.originalProperties_[os.style.StyleField.LABEL_COLOR] = undefined;
      }

      if (!this.originalProperties_[os.style.StyleField.LABEL_SIZE]) {
        this.originalProperties_[os.style.StyleField.LABEL_SIZE] = undefined;
      }
    }

    this.loadFromFeature(feature);
    this.updatePreview();
  } else {
    this.createPreviewFeature();
  }

  if (this['pointGeometry']) {
    $scope.$watch('ctrl.pointGeometry.lat', this.updatePreview.bind(this));
    $scope.$watch('ctrl.pointGeometry.lon', this.updatePreview.bind(this));
  }

  $scope.$watch('ctrl.description', this.updatePreview.bind(this));
  $scope.$watch('ctrl.color', this.onIconColorChange.bind(this));
  $scope.$watch('ctrl.lineDash', this.onLineDashChange.bind(this));
  $scope.$watch('ctrl.opacity', this.updatePreview.bind(this));
  $scope.$watch('ctrl.size', this.updatePreview.bind(this));
  $scope.$watch('ctrl.shape', this.updatePreview.bind(this));
  $scope.$watch('ctrl.centerShape', this.updatePreview.bind(this));
  $scope.$watch('ctrl.labelColor', this.updatePreview.bind(this));
  $scope.$watch('ctrl.labelSize', this.updatePreview.bind(this));
  $scope.$watch('ctrl.showLabels', this.updatePreview.bind(this));

  $scope.$on(os.ui.WindowEventType.CANCEL, this.onCancel.bind(this));
  $scope.$on(os.ui.icon.IconPickerEventType.CHANGE, this.onIconChange.bind(this));
  $scope.$on('labelColor.reset', this.onLabelColorReset.bind(this));
  $scope.$on(os.ui.geo.PositionEventType.MAP_ENABLED, this.onMapEnabled_.bind(this));
  $scope.$on(os.ui.layer.LabelControlsEventType.COLUMN_CHANGE, this.onColumnChange.bind(this));

  $scope.$on(os.ui.datetime.AnyDateCtrl.CHANGE, function(event, instant, start, end) {
    event.stopPropagation();

    if (start || end) {
      this['dateType'] = os.ui.datetime.AnyDateType.RANGE;
      this['startTime'] = (new Date(start)).getTime();
      this['endTime'] = (new Date(end)).getTime();
    } else if (instant) {
      this['dateType'] = os.ui.datetime.AnyDateType.INSTANT;
      this['startTime'] = (new Date(instant)).getTime();
      this['endTime'] = undefined;
    } else {
      this['dateType'] = os.ui.datetime.AnyDateType.NOTIME;
      this['startTime'] = undefined;
      this['endTime'] = undefined;
    }

    this.updatePreview();
  }.bind(this));

  $scope.$on('$destroy', this.dispose.bind(this));

  // fire an event to inform other UIs that an edit has launched.
  os.dispatcher.dispatchEvent(os.annotation.EventType.LAUNCH_EDIT);

  $timeout(function() {
    // expand the default section if set
    if (this.defaultExpandedOptionsId) {
      var el = document.getElementById(this.defaultExpandedOptionsId);
      if (el) {
        goog.dom.classlist.add(el, 'show');
      }
    }

    // notify the window that it can update the size
    $scope.$emit(os.ui.WindowEventType.READY);
  }.bind(this), 150);
};
goog.inherits(os.ui.FeatureEditCtrl, goog.Disposable);


/**
 * Identifier used for a temporary preview feature.
 * @type {string}
 * @const
 */
os.ui.FeatureEditCtrl.TEMP_ID = 'features#temporary';


/**
 * @enum {string}
 */
os.ui.FeatureEditCtrl.Field = {
  DESCRIPTION: 'description',
  MD_DESCRIPTION: '_mdDescription',
  NAME: 'name'
};


/**
 * Default label.
 * @type {!os.style.label.LabelConfig}
 */
os.ui.FeatureEditCtrl.DEFAULT_LABEL = {
  'column': os.ui.FeatureEditCtrl.Field.NAME,
  'showColumn': false
};


/**
 * Fields for a feature in this dialog.
 * @type {!Array<string>}
 * @const
 */
os.ui.FeatureEditCtrl.FIELDS = [
  os.ui.FeatureEditCtrl.Field.NAME,
  os.ui.FeatureEditCtrl.Field.DESCRIPTION,
  os.Fields.BEARING, // for icon
  os.Fields.LAT,
  os.Fields.LON,
  os.Fields.ALT,
  os.Fields.ALT_UNITS,
  os.data.RecordField.ALTITUDE_MODE,
  os.Fields.LAT_DDM,
  os.Fields.LON_DDM,
  os.Fields.LAT_DMS,
  os.Fields.LON_DMS,
  os.Fields.MGRS,
  os.Fields.SEMI_MAJOR,
  os.Fields.SEMI_MINOR,
  os.Fields.SEMI_MAJOR_UNITS,
  os.Fields.SEMI_MINOR_UNITS,
  os.Fields.ORIENTATION, // for ellipse
  os.style.StyleField.SHAPE,
  os.style.StyleField.CENTER_SHAPE,
  os.style.StyleField.LABELS,
  os.style.StyleField.LABEL_COLOR,
  os.style.StyleField.LABEL_SIZE
];


/**
 * Style used for hiding geometries such as the line and marker
 */
os.ui.FeatureEditCtrl.HIDE_GEOMETRY = '__hidden__';


/**
 * @inheritDoc
 */
os.ui.FeatureEditCtrl.prototype.disposeInternal = function() {
  os.ui.FeatureEditCtrl.base(this, 'disposeInternal');

  goog.dispose(this.keyHandler);
  this.keyHandler = null;

  if (this.mapListenKey) {
    ol.events.unlistenByKey(this.mapListenKey);
    this.mapListenKey = null;
  }

  if (this.windowToggle) {
    this.windowToggle();
    this.windowToggle = null;
  }

  if (this.previewFeature) {
    if (this.previewFeature.getId() == this.tempFeatureId) {
      os.MapContainer.getInstance().removeFeature(this.previewFeature, true);
    }

    this.previewFeature = null;
  }

  this.scope = null;
  this.element = null;
};


/**
 * Accept changes, saving the feature.
 *
 * @export
 */
os.ui.FeatureEditCtrl.prototype.accept = function() {
  // create a new feature if necessary
  var feature = this.options['feature'] = this.options['feature'] || new ol.Feature();
  feature.unset(os.data.RecordField.DRAWING_LAYER_NODE, true);

  // filter out empty labels when the feature is saved
  if (this['labels']) {
    this['labels'] = this['labels'].filter(function(label) {
      return label['column'] != null;
    });
  }

  this.saveToFeature(feature);

  if (!feature.getId()) {
    feature.setId(ol.getUid(feature));
  }

  if (this.callback) {
    this.callback(this.options);
  }

  this.close();
};


/**
 * Cancel edit and close the window.
 *
 * @export
 */
os.ui.FeatureEditCtrl.prototype.cancel = function() {
  this.onCancel();
  this.close();
};


/**
 * Handler for canceling the edit. This restores the state of the feature to what it was before any live
 * edits were applied while the form was up. It's called on clicking both the cancel button and the window X.
 */
os.ui.FeatureEditCtrl.prototype.onCancel = function() {
  var feature = this.options['feature'];
  if (feature && this.originalProperties_) {
    feature.setProperties(this.originalProperties_);
    os.style.setFeatureStyle(feature);

    var layer = os.feature.getLayer(feature);
    if (layer) {
      os.style.notifyStyleChange(layer, [feature]);
    }
  }

  os.dispatcher.dispatchEvent(os.action.EventType.RESTORE_FEATURE);
};


/**
 * Close the window.
 *
 * @protected
 */
os.ui.FeatureEditCtrl.prototype.close = function() {
  os.ui.window.close(this.element);
};


/**
 * Handles key events.
 *
 * @param {goog.events.KeyEvent} event
 * @protected
 */
os.ui.FeatureEditCtrl.prototype.handleKeyEvent = function(event) {
  switch (event.keyCode) {
    case goog.events.KeyCodes.ESC:
      // cancel position selection
      if (this.scope) {
        this.scope.$broadcast(os.ui.geo.PositionEventType.MAP_ENABLED, false, 'pointGeometry');
      }
      break;
    default:
      break;
  }
};


/**
 * If an ellipse shape is selected.
 *
 * @return {boolean}
 * @export
 */
os.ui.FeatureEditCtrl.prototype.isEllipse = function() {
  return os.style.ELLIPSE_REGEXP.test(this['shape']);
};


/**
 * If a line or polygon is selected.
 *
 * @return {boolean}
 * @export
 */
os.ui.FeatureEditCtrl.prototype.isPolygonOrLine = function() {
  var geometry = this.previewFeature.getGeometry();
  var type = geometry.getType();

  return type == ol.geom.GeometryType.POLYGON || type == ol.geom.GeometryType.MULTI_POLYGON ||
    type == ol.geom.GeometryType.LINE_STRING || type == ol.geom.GeometryType.MULTI_LINE_STRING;
};


/**
 * If the icon picker should be displayed.
 *
 * @return {boolean}
 * @export
 */
os.ui.FeatureEditCtrl.prototype.showIcon = function() {
  return os.style.ICON_REGEXP.test(this['shape']);
};


/**
 * If the icon picker should be displayed.
 *
 * @return {boolean}
 * @export
 */
os.ui.FeatureEditCtrl.prototype.showCenterIcon = function() {
  return !!os.style.CENTER_LOOKUP[this['shape']] && os.style.ICON_REGEXP.test(this['centerShape']);
};


/**
 * If the feature is dynamic, which means it is a time based track
 *
 * @return {boolean}
 * @export
 */
os.ui.FeatureEditCtrl.prototype.isFeatureDynamic = function() {
  var feature = /** @type {ol.Feature|undefined} */ (this.options['feature']);
  return feature instanceof os.feature.DynamicFeature;
};


/**
 * Handles if map clicks are propagated down to the location form.
 *
 * @param {angular.Scope.Event} event The Angular event
 * @param {boolean} isEnabled If the map should be used for location clicks.
 * @private
 */
os.ui.FeatureEditCtrl.prototype.onMapEnabled_ = function(event, isEnabled) {
  if (event.targetScope !== this.scope) {
    // only handle the event if it wasn't fired from this controller
    event.stopPropagation();

    if (isEnabled) {
      // listen for a mouse click on the map
      if (!this.mapListenKey) {
        var map = os.MapContainer.getInstance().getMap();
        this.mapListenKey = ol.events.listen(map, ol.MapBrowserEventType.SINGLECLICK, this.onMapClick_, this);
      }

      // hide all windows so it's easier to click a position
      this.windowToggle = os.ui.window.toggleVisibility();

      // listen for ESC to cancel waiting for a mouse click
      if (!this.keyHandler) {
        this.keyHandler = new goog.events.KeyHandler(goog.dom.getDocument());
        this.keyHandler.listen(goog.events.KeyHandler.EventType.KEY, this.handleKeyEvent, false, this);
      }
    } else {
      goog.dispose(this.keyHandler);
      this.keyHandler = null;

      if (this.mapListenKey) {
        ol.events.unlistenByKey(this.mapListenKey);
        this.mapListenKey = null;
      }

      if (this.windowToggle) {
        this.windowToggle();
        this.windowToggle = null;
      }
    }
  }
};


/**
 * Handle map browser events.
 *
 * @param {ol.MapBrowserEvent} mapBrowserEvent Map browser event.
 * @return {boolean} 'false' to stop event propagation
 * @private
 */
os.ui.FeatureEditCtrl.prototype.onMapClick_ = function(mapBrowserEvent) {
  if (mapBrowserEvent.type == ol.MapBrowserEventType.SINGLECLICK &&
      mapBrowserEvent.coordinate && mapBrowserEvent.coordinate.length > 1) {
    // This UI will do everything in lon/lat
    var coordinate = ol.proj.transform(mapBrowserEvent.coordinate, os.map.PROJECTION, os.proj.EPSG4326);
    this.scope.$broadcast(os.ui.geo.PositionEventType.MAP_CLICK, coordinate, true);
    this.updatePreview();
  }

  return false;
};


/**
 * Updates the temporary feature style.
 *
 * @export
 */
os.ui.FeatureEditCtrl.prototype.updatePreview = function() {
  if (this.previewFeature) {
    this.saveToFeature(this.previewFeature);

<<<<<<< HEAD
    var osMap = os.MapContainer.getInstance();
    if (this.previewFeature.getId() == os.ui.FeatureEditCtrl.TEMP_ID && !osMap.containsFeature(this.previewFeature)) {
=======
    if (this.previewFeature.getId() == this.tempFeatureId) {
      var osMap = os.MapContainer.getInstance();
      osMap.removeFeature(this.previewFeature, false);
>>>>>>> 8ed2c5e8
      osMap.addFeature(this.previewFeature);
    }

    var layer = os.feature.getLayer(this.previewFeature);
    if (layer) {
      os.style.notifyStyleChange(layer, [this.previewFeature]);
    }
  }
};


/**
 * Create a default preview feature.
 *
 * @protected
 */
os.ui.FeatureEditCtrl.prototype.createPreviewFeature = function() {
  this.previewFeature = new ol.Feature();
  this.previewFeature.enableEvents();
  this.previewFeature.setId(this.tempFeatureId);
  this.previewFeature.set(os.data.RecordField.DRAWING_LAYER_NODE, false);

  var name = /** @type {string|undefined} */ (this.options['name']);
  if (name) {
    this.previewFeature.set(os.ui.FeatureEditCtrl.Field.NAME, name, true);
    this['name'] = name;
  }

  var geometry = /** @type {ol.geom.SimpleGeometry|undefined} */ (this.options['geometry']);
  if (!geometry) {
    // new place without a geometry, initialize as a point
    this['pointGeometry'] = {
      'lat': NaN,
      'lon': NaN,
      'alt': NaN
    };
  } else if (geometry instanceof ol.geom.Point) {
    // geometry is a point, so allow editing it
    geometry = /** @type {ol.geom.SimpleGeometry} */ (geometry.clone().toLonLat());

    var coordinate = geometry.getFirstCoordinate();
    if (coordinate) {
      this['altitude'] = coordinate[2] || 0;

      this['pointGeometry'] = {
        'lon': coordinate[0],
        'lat': coordinate[1],
        'alt': this['altitude']
      };
    }
  } else {
    // not a point, so disable geometry edit
    this.originalGeometry = geometry;
  }

  // default feature to show the name field
  this['labels'].push(goog.object.clone(os.ui.FeatureEditCtrl.DEFAULT_LABEL));
};


/**
 * Restore the UI from a feature.
 *
 * @param {!ol.Feature} feature The feature
 * @protected
 */
os.ui.FeatureEditCtrl.prototype.loadFromFeature = function(feature) {
  this['name'] = feature.get(os.ui.FeatureEditCtrl.Field.NAME);
  this['description'] = feature.get(os.ui.FeatureEditCtrl.Field.MD_DESCRIPTION) ||
      feature.get(os.ui.FeatureEditCtrl.Field.DESCRIPTION);

  var time = feature.get(os.data.RecordField.TIME);
  if (time) {
    this['startTime'] = time.getStart();
    this['startTimeISO'] = this['startTime'] ? new Date(this['startTime']).toISOString() : undefined;
    this['endTime'] = time.getEnd() === this['startTime'] ? undefined : time.getEnd();
    this['endTimeISO'] = this['endTime'] ? new Date(this['endTime']).toISOString() : undefined;
    if (this['endTime'] > this['startTime']) {
      this['dateType'] = os.ui.datetime.AnyDateType.RANGE;
    } else {
      this['dateType'] = os.ui.datetime.AnyDateType.INSTANT;
    }
  } else {
    this['dateType'] = os.ui.datetime.AnyDateType.NOTIME;
  }

  var featureShape = feature.get(os.style.StyleField.SHAPE);
  if (this['shapes'].indexOf(featureShape) > -1) {
    this['shape'] = featureShape;
  }

  var featureCenterShape = feature.get(os.style.StyleField.CENTER_SHAPE);
  if (this['centerShapes'].indexOf(featureCenterShape) > -1) {
    this['centerShape'] = featureCenterShape;
  }

  var altitudeMode = feature.get(os.data.RecordField.ALTITUDE_MODE);

  var config = /** @type {Object|undefined} */ (feature.get(os.style.StyleType.FEATURE));
  var featureColor;
  if (config) {
    if (goog.isArray(config)) {
      // locate the label config in the array
      var labelsConfig = ol.array.find(config, os.style.isLabelConfig);
      if (labelsConfig) {
        this['labels'] = labelsConfig[os.style.StyleField.LABELS];
      }

      // if the feature config is an array, assume the first config has the style info we want
      config = config[0];
    } else if (config[os.style.StyleField.LABELS]) {
      this['labels'] = config[os.style.StyleField.LABELS];
    }

    var size = os.style.getConfigSize(config);
    if (size) {
      this['size'] = size;
    }

    featureColor = /** @type {Array<number>|string|undefined} */ (os.style.getConfigColor(config));
    if (featureColor) {
      this['color'] = os.color.toHexString(featureColor);
      this['labelColor'] = this['color'];
    }

    var icon = os.style.getConfigIcon(config);
    if (icon) {
      this['icon'] = icon;
      this['centerIcon'] = icon;
    }

    var lineDash = os.style.getConfigLineDash(config);
    if (lineDash) {
      this['lineDash'] = lineDash;
    }
  }

  var labelColor = /** @type {Array<number>|string|undefined} */ (feature.get(os.style.StyleField.LABEL_COLOR));
  if (labelColor != null) {
    this['labelColor'] = labelColor;

    if (this['shape'] === os.style.ShapeType.NONE) {
      var colorArray = os.color.toRgbArray(labelColor);
      if (colorArray) {
        this['opacity'] = colorArray[3];
      }
    }
  }

  // when using the 'None' shape, feature opacity will be set to 0 so the label color should be used instead
  var opacityColor = this['shape'] === os.style.ShapeType.NONE ? labelColor : featureColor;
  if (opacityColor) {
    var colorArray = os.color.toRgbArray(opacityColor);
    if (colorArray) {
      this['opacity'] = colorArray[3];
    }
  }

  this['labelSize'] = this.getNumericField_(feature, os.style.StyleField.LABEL_SIZE, os.style.label.DEFAULT_SIZE);

  var showLabels = feature.get(os.style.StyleField.SHOW_LABELS);
  if (showLabels != null) {
    this['showLabels'] = showLabels;
  }

  var geometry = feature.getGeometry();
  if (geometry) {
    this.originalGeometry = geometry;
    altitudeMode = geometry.get(os.data.RecordField.ALTITUDE_MODE) || altitudeMode;
    var type = geometry.getType();

    if (type === ol.geom.GeometryType.POINT) {
      var clone = /** @type {!ol.geom.Point} */ (geometry.clone());
      clone.toLonLat();

      var coordinate = clone.getFirstCoordinate();
      if (coordinate && coordinate.length >= 2) {
        var altitude = coordinate[2] || 0;
        var altUnit = /** @type {string|undefined} */ (feature.get(os.Fields.ALT_UNITS)) || os.math.Units.METERS;

        this['pointGeometry'] = {
          'lon': coordinate[0],
          'lat': coordinate[1],
          'alt': altitude
        };

        this['altitude'] = os.math.convertUnits(altitude, altUnit, os.math.Units.METERS);
        this['altUnits'] = altUnit;

        if (altitude && !altitudeMode) {
          altitudeMode = os.webgl.AltitudeMode.ABSOLUTE;
        }
      }

      this['semiMajor'] = this.getNumericField_(feature, os.Fields.SEMI_MAJOR);
      this['semiMinor'] = this.getNumericField_(feature, os.Fields.SEMI_MINOR);
      this['semiMajorUnits'] = /** @type {string|undefined} */ (feature.get(os.Fields.SEMI_MAJOR_UNITS)) ||
          this['semiMajorUnits'];
      this['semiMinorUnits'] = /** @type {string|undefined} */ (feature.get(os.Fields.SEMI_MINOR_UNITS)) ||
          this['semiMinorUnits'];
      this['orientation'] = this.getNumericField_(feature, os.Fields.ORIENTATION);
    } else if (type === ol.geom.GeometryType.GEOMETRY_COLLECTION) {
      var geom = os.ui.FeatureEditCtrl.getFirstNonCollectionGeometry_(geometry);
      altitudeMode = geom.get(os.data.RecordField.ALTITUDE_MODE) || altitudeMode;
    }
  }

  if (Array.isArray(altitudeMode) && altitudeMode.length) {
    altitudeMode = altitudeMode[0];
  }

  if (altitudeMode && this['altitudeModes'].indexOf(altitudeMode) > -1) {
    this['altitudeMode'] = altitudeMode;
  }

  if (!this.isFeatureDynamic()) {
    var rotation = feature.get(os.Fields.BEARING);
    if (typeof rotation === 'string' && !goog.string.isEmptyOrWhitespace(rotation)) {
      rotation = Number(rotation);
    }
    if (rotation == null || isNaN(rotation)) {
      rotation = undefined;
    }
    this['iconRotation'] = rotation;
  }

  if (this['labels'].length == 0) {
    // make sure there is at least one blank label so it shows up in the UI
    this['labels'].push(os.style.label.cloneConfig());
  }
};


/**
 * @param {ol.geom.Geometry} geom
 * @return {?ol.geom.Geometry}
 */
os.ui.FeatureEditCtrl.getFirstNonCollectionGeometry_ = function(geom) {
  var type = geom.getType();
  if (type === ol.geom.GeometryType.GEOMETRY_COLLECTION) {
    var geometries = /** @type {ol.geom.GeometryCollection} */ (geom).getGeometriesArray();
    if (geometries.length) {
      geom = os.ui.FeatureEditCtrl.getFirstNonCollectionGeometry_(geometries[0]);
    } else {
      return null;
    }
  }

  return geom;
};


/**
 * Get a numeric field from a feature, returning undefined if the value is not a number.
 *
 * @param {ol.Feature} feature The feature to update
 * @param {string} field The field to retrieve
 * @param {number=} opt_default The default value
 * @return {number|undefined}
 * @private
 */
os.ui.FeatureEditCtrl.prototype.getNumericField_ = function(feature, field, opt_default) {
  var defaultValue = opt_default || undefined;
  var value = Number(feature.get(field));
  return value != null && !isNaN(value) ? value : defaultValue;
};


/**
 * Save the feature configuration to a feature.
 *
 * @param {ol.Feature} feature The feature to update
 * @protected
 */
os.ui.FeatureEditCtrl.prototype.saveToFeature = function(feature) {
  if (feature) {
    this.saveGeometry_(feature);

    feature.set(os.ui.FeatureEditCtrl.Field.NAME, this['name'], true);
    feature.set(os.ui.FeatureEditCtrl.Field.DESCRIPTION, os.ui.text.TuiEditor.render(this['description']), true);
    feature.set(os.ui.FeatureEditCtrl.Field.MD_DESCRIPTION, this['description'], true);

    switch (this['dateType']) {
      case os.ui.datetime.AnyDateType.NOTIME:
        feature.set(os.data.RecordField.TIME, undefined, true);
        break;
      case os.ui.datetime.AnyDateType.INSTANT:
        feature.set(os.data.RecordField.TIME, new os.time.TimeInstant(this['startTime']), true);
        break;
      case os.ui.datetime.AnyDateType.RANGE:
        feature.set(os.data.RecordField.TIME, new os.time.TimeRange(this['startTime'], this['endTime']), true);
        break;
      default:
        break;
    }

    var configs;

    // determine where to start with style configs
    if (this.originalProperties_ && this.originalProperties_[os.style.StyleType.FEATURE]) {
      // clone the original configs
      configs = /** @type {Object} */ (os.object.unsafeClone(this.originalProperties_[os.style.StyleType.FEATURE]));
    } else {
      // create a fresh config using a clone of the default vector config
      configs = [os.object.unsafeClone(os.style.DEFAULT_VECTOR_CONFIG)];
    }

    // set the feature style override to the configs
    feature.set(os.style.StyleType.FEATURE, configs, true);

    // set the shape to use and apply shape config
    feature.set(os.style.StyleField.SHAPE, this['shape'], true);
    feature.set(os.style.StyleField.CENTER_SHAPE, this['centerShape'], true);

    if (!this.isFeatureDynamic() && (this.showIcon() || this.showCenterIcon())) {
      feature.set(os.Fields.BEARING, typeof this['iconRotation'] === 'number' ? this['iconRotation'] % 360 : undefined,
          true);
      feature.set(os.style.StyleField.SHOW_ROTATION, true, true);
      feature.set(os.style.StyleField.ROTATION_COLUMN, os.Fields.BEARING, true);
    } else {
      feature.set(os.Fields.BEARING, undefined, true);
      feature.set(os.style.StyleField.SHOW_ROTATION, false, true);
      feature.set(os.style.StyleField.ROTATION_COLUMN, undefined, true);
    }
    os.ui.FeatureEditCtrl.updateFeatureStyle(feature);

    if (Array.isArray(configs)) {
      configs.forEach(function(config) {
        this.setFeatureConfig_(config);
      }, this);
    } else {
      this.setFeatureConfig_(configs);
    }

    // update if the label should be displayed
    if (this['showLabels']) {
      os.feature.showLabel(feature);
    } else {
      os.feature.hideLabel(feature);
    }

    os.ui.FeatureEditCtrl.persistFeatureLabels(feature);
    os.ui.FeatureEditCtrl.restoreFeatureLabels(feature);

    os.style.setFeatureStyle(feature);

    os.dispatcher.dispatchEvent(os.action.EventType.SAVE_FEATURE);
  }
};


/**
 * @param {Object} config
 * @private
 */
os.ui.FeatureEditCtrl.prototype.setFeatureConfig_ = function(config) {
  var opacity = os.color.normalizeOpacity(this['opacity']);
  var color = ol.color.asArray(this['color']);
  color[3] = opacity;
  color = os.style.toRgbaString(color);

  // set color/size/line dash
  os.style.setConfigColor(config, color);
  os.style.setConfigSize(config, this['size']);
  os.style.setConfigLineDash(config, this['lineDash']);

  // drop opacity to 0 if the shape style is set to 'None'
  if (this['shape'] === os.style.ShapeType.NONE) {
    os.style.setConfigOpacityColor(config, 0);
  }

  // set icon config if selected
  var useCenter = this.showCenterIcon();
  if ((this['shape'] === os.style.ShapeType.ICON || useCenter) && config['image'] != null) {
    config['image']['color'] = color;
    config['image']['scale'] = os.style.sizeToScale(this['size']);
    os.style.setConfigIcon(config, useCenter ? this['centerIcon'] : this['icon']);
  }

  // update label fields
  var labelColor = ol.color.asArray(this['labelColor']);
  labelColor[3] = opacity;
  labelColor = os.style.toRgbaString(labelColor);

  config[os.style.StyleField.LABELS] = this['labels'];
  config[os.style.StyleField.LABEL_COLOR] = labelColor;
  config[os.style.StyleField.LABEL_SIZE] = parseInt(this['labelSize'], 10) || os.style.label.DEFAULT_SIZE;
};


/**
 * Save the geometry to a feature.
 *
 * @param {ol.Feature} feature The feature to update
 * @private
 */
os.ui.FeatureEditCtrl.prototype.saveGeometry_ = function(feature) {
  var geom = feature.getGeometry();
  if (this['pointGeometry']) {
    // make sure the coordinate values are numeric
    var lon = Number(this['pointGeometry']['lon']);
    var lat = Number(this['pointGeometry']['lat']);

    var altUnit = this['altUnits'] || os.math.Units.METERS;
    var alt = os.math.convertUnits(Number(this['altitude']) || 0, os.math.Units.METERS, altUnit);

    feature.set(os.Fields.ALT, alt, true);
    feature.set(os.Fields.ALT_UNITS, altUnit, true);

    if (!isNaN(lon) && !isNaN(lat)) {
      var coords = ol.proj.transform([lon, lat, alt], os.proj.EPSG4326, os.map.PROJECTION);
      var point = feature.getGeometry();
      if (!point || point === this.originalGeometry) {
        point = new ol.geom.Point(coords);
      }

      if (point instanceof ol.geom.SimpleGeometry) {
        point.setCoordinates(coords);
      }

      feature.setGeometry(point);

      // update all coordinate fields from the geometry
      os.feature.populateCoordFields(feature, true, undefined, true);

      if (this.isEllipse() && this['semiMajor'] != null && this['semiMinor'] != null && this['orientation'] != null) {
        // set ellipse fields
        feature.set(os.Fields.SEMI_MAJOR, this['semiMajor']);
        feature.set(os.Fields.SEMI_MINOR, this['semiMinor']);
        feature.set(os.Fields.SEMI_MAJOR_UNITS, this['semiMajorUnits']);
        feature.set(os.Fields.SEMI_MINOR_UNITS, this['semiMinorUnits']);
        feature.set(os.Fields.ORIENTATION, this['orientation'] % 360);

        // create the ellipse, replacing the existing ellipse if necessary
        os.feature.createEllipse(feature, true);
      } else {
        // clear ellipse fields on the feature
        feature.set(os.Fields.SEMI_MAJOR, undefined, true);
        feature.set(os.Fields.SEMI_MINOR, undefined, true);
        feature.set(os.Fields.SEMI_MAJOR_UNITS, undefined, true);
        feature.set(os.Fields.SEMI_MINOR_UNITS, undefined, true);
        feature.set(os.Fields.ORIENTATION, undefined, true);
        feature.set(os.data.RecordField.ELLIPSE, undefined, true);
        feature.set(os.data.RecordField.LINE_OF_BEARING, undefined, true);
      }

      if (!this.isFeatureDynamic() && (this.showIcon() || this.showCenterIcon()) && this['iconRotation'] != null) {
        feature.set(os.style.StyleField.SHOW_ROTATION, true, true);
        feature.set(os.Fields.BEARING, this['iconRotation'] % 360, true);
        feature.set(os.style.StyleField.ROTATION_COLUMN, os.Fields.BEARING, true);
      } else {
        feature.set(os.Fields.BEARING, undefined, true);
        feature.set(os.style.StyleField.SHOW_ROTATION, false, true);
        feature.set(os.style.StyleField.ROTATION_COLUMN, '', true);
      }
    }
  } else if (this.originalGeometry && (!geom || geom === this.originalGeometry)) {
    geom = this.originalGeometry.clone();
    feature.setGeometry(geom);
  }

  if (geom) {
    var altMode = geom.get(os.data.RecordField.ALTITUDE_MODE);
    altMode = Array.isArray(altMode) && altMode.length ? altMode[0] : altMode;

    if (altMode !== this['altitudeMode']) {
      os.ui.FeatureEditCtrl.setGeometryRecursive(geom, os.data.RecordField.ALTITUDE_MODE, this['altitudeMode'], true);
      geom.changed();
    }
  }
};


/**
 * @param {ol.geom.Geometry} geom
 * @param {string} field
 * @param {*} value
 * @param {boolean=} opt_silent
 */
os.ui.FeatureEditCtrl.setGeometryRecursive = function(geom, field, value, opt_silent) {
  var type = geom.getType();
  if (type === ol.geom.GeometryType.GEOMETRY_COLLECTION) {
    var geometries = /** @type {ol.geom.GeometryCollection} */ (geom).getGeometriesArray();
    for (var i = 0, n = geometries.length; i < n; i++) {
      os.ui.FeatureEditCtrl.setGeometryRecursive(geometries[i], field, value, opt_silent);
    }
  } else {
    geom.set(field, value, opt_silent);
  }
};


/**
 * Handles column changes
 *
 * @param {angular.Scope.Event} event
 * @protected
 */
os.ui.FeatureEditCtrl.prototype.onColumnChange = function(event) {
  event.stopPropagation();
  this.updatePreview();
};


/**
 * Handle changes to the icon color.
 *
 * @param {string=} opt_new The new color value
 * @param {string=} opt_old The old color value
 * @export
 */
os.ui.FeatureEditCtrl.prototype.onIconColorChange = function(opt_new, opt_old) {
  if (opt_new != opt_old && this['labelColor'] == opt_old) {
    this['labelColor'] = opt_new;
  }

  this.updatePreview();
};


/**
 * Handle changes to the line dash style.
 *
 * @param {string=} opt_new The new value
 * @param {string=} opt_old The old value
 * @export
 */
os.ui.FeatureEditCtrl.prototype.onLineDashChange = function(opt_new, opt_old) {
  if (opt_new != opt_old && this['lineDash'] == opt_old) {
    this['lineDash'] = opt_new;
  }

  this.updatePreview();
};


/**
 * Handle icon change.
 *
 * @param {angular.Scope.Event} event The Angular event.
 * @param {osx.icon.Icon} value The new value.
 * @export
 */
os.ui.FeatureEditCtrl.prototype.onIconChange = function(event, value) {
  event.stopPropagation();

  this['icon'] = value;
  this['centerIcon'] = value;
  this.updatePreview();
};


/**
 * Handles label color reset
 *
 * @param {angular.Scope.Event} event
 * @protected
 */
os.ui.FeatureEditCtrl.prototype.onLabelColorReset = function(event) {
  event.stopPropagation();

  this['labelColor'] = this['color'];
  this.updatePreview();
};


/**
 * Get the minimum value for the semi-major ellipse axis by converting semi-minor to the semi-major units.
 *
 * @return {number}
 * @export
 */
os.ui.FeatureEditCtrl.prototype.getSemiMajorMin = function() {
  var min = 1e-16;

  if (this['semiMinor'] != null && this['semiMinorUnits'] && this['semiMajorUnits']) {
    min = os.math.convertUnits(this['semiMinor'], this['semiMajorUnits'], this['semiMinorUnits']);
  }

  return min;
};


/**
 * Handle changes to the semi-major or semi-minor axis. This corrects the initial arrow key/scroll value caused by
 * using "1e-16" as the min value to invalidate the form when 0 is used.
 *
 * @export
 */
os.ui.FeatureEditCtrl.prototype.onAxisChange = function() {
  if (this['semiMinor'] === 1e-16) {
    this['semiMinor'] = 1;
  }

  if (this['semiMajor'] === 1e-16) {
    this['semiMajor'] = 1;
  }

  this.updatePreview();
};


/**
 * Launch a window to create or edit a feature.
 *
 * @param {!os.ui.FeatureEditOptions} options
 */
os.ui.launchFeatureEdit = function(options) {
  var windowId = 'featureEdit';
  if (os.ui.window.exists(windowId)) {
    os.ui.window.bringToFront(windowId);
  } else {
    var scopeOptions = {
      'options': options
    };

    var label = options['label'] ? options['label'] : (options['feature'] ? 'Edit' : 'Add') + ' Feature';
    var icon = options['icon'] ? options['icon'] : 'fa fa-map-marker';
    var windowOptions = {
      'id': windowId,
      'label': label,
      'icon': icon,
      'x': 'center',
      'y': 'center',
      'width': 700,
      'min-width': 400,
      'max-width': 2000,
      'height': 'auto',
      'min-height': 300,
      'max-height': 2000,
      'modal': false,
      'show-close': true
    };

    var template = '<featureedit></featureedit>';
    os.ui.window.create(windowOptions, template, undefined, undefined, undefined, scopeOptions);
  }
};


/**
 * Initialize labels on a place.
 *
 * @param {ol.Feature} feature The feature
 */
os.ui.FeatureEditCtrl.persistFeatureLabels = function(feature) {
  if (feature) {
    var configs = /** @type {Array|Object|undefined} */ (feature.get(os.style.StyleType.FEATURE));
    var config = goog.isArray(configs) ? configs[0] : configs;
    if (config) {
      var labels = config[os.style.StyleField.LABELS];
      var labelNames;
      var showColumns;
      if (labels) {
        var columns = [];
        var show = [];
        for (var i = 0; i < labels.length; i++) {
          if (labels[i]['column']) {
            columns.push(labels[i]['column']);
            show.push(labels[i]['showColumn'] ? '1' : '0');
          }
        }

        if (columns.length > 0) {
          labelNames = columns.join(',');
          showColumns = show.join(',');
        }
      }

      feature.set(os.style.StyleField.LABELS, labelNames, true);
      feature.set(os.style.StyleField.SHOW_LABEL_COLUMNS, showColumns, true);
      feature.set(os.style.StyleField.LABEL_COLOR, config[os.style.StyleField.LABEL_COLOR], true);
      feature.set(os.style.StyleField.LABEL_SIZE, config[os.style.StyleField.LABEL_SIZE], true);
    }
  }
};


/**
 * Initialize labels on a feature.
 *
 * @param {ol.Feature} feature The feature
 */
os.ui.FeatureEditCtrl.restoreFeatureLabels = function(feature) {
  if (feature) {
    var showLabels = feature.get(os.style.StyleField.SHOW_LABELS);
    if (typeof showLabels == 'string' || showLabels === true) {
      feature.set(os.style.StyleField.SHOW_LABELS, showLabels == 'true' || showLabels == '1');
    }

    var configs = /** @type {(Array<Object<string, *>>|Object<string, *>)} */ (
      feature.get(os.style.StyleType.FEATURE));

    if (configs) {
      if (goog.isArray(configs)) {
        configs.forEach(function(config) {
          os.ui.FeatureEditCtrl.restoreFeatureConfigLabels(feature, config);
        });
      } else {
        os.ui.FeatureEditCtrl.restoreFeatureConfigLabels(feature, configs);
      }
    }
  }
};


/**
 * Initialize labels on a feature config.
 *
 * @param {ol.Feature} feature The feature
 * @param {Object<string, *>} config The config
 */
os.ui.FeatureEditCtrl.restoreFeatureConfigLabels = function(feature, config) {
  if (feature && config) {
    var labelNames = feature.get(os.style.StyleField.LABELS);
    var showColumns = feature.get(os.style.StyleField.SHOW_LABEL_COLUMNS);
    if (labelNames) {
      var labels = [];

      var columns = labelNames.split(',');
      var show = showColumns ? showColumns.split(',') : null;
      if (columns) {
        for (var i = 0; i < columns.length; i++) {
          if (columns[i]) {
            labels.push({
              'column': columns[i],
              'showColumn': (show && show[i] == '1')
            });
          }
        }
      }

      config[os.style.StyleField.LABELS] = labels;
    }

    var labelColor = feature.get(os.style.StyleField.LABEL_COLOR);
    if (labelColor) {
      config[os.style.StyleField.LABEL_COLOR] = labelColor;
    }

    var labelSize = feature.get(os.style.StyleField.LABEL_SIZE);
    if (labelSize) {
      config[os.style.StyleField.LABEL_SIZE] = labelSize;
    }
  }
};


/**
 * Updates a feature style if os fields are found on the feature. This allows displaying points and other shapes
 * that aren't supported by KML.
 *
 * @param {ol.Feature} feature The feature to update
 */
os.ui.FeatureEditCtrl.updateFeatureStyle = function(feature) {
  if (feature) {
    var configs = /** @type {Array|Object|undefined} */ (feature.get(os.style.StyleType.FEATURE));
    var config = goog.isArray(configs) ? configs[0] : configs;
    if (config) {
      var shape = /** @type {string|undefined} */ (feature.get(os.style.StyleField.SHAPE));
      if (shape != null) {
        if (os.style.ELLIPSE_REGEXP.test(shape)) {
          // if an ellipse shape is selected, create the ellipse on the feature
          os.feature.createEllipse(feature, true);
        } else if (config['geometry'] === os.data.RecordField.ELLIPSE) {
          // if not, make sure the style isn't configured to render the ellipse geometry
          delete config['geometry'];
        }

        var osShape = os.style.SHAPES[shape];
        if (osShape && osShape['config']) {
          os.object.merge(osShape['config'], config);
        }

        var centerShape = /** @type {string|undefined} */ (feature.get(os.style.StyleField.CENTER_SHAPE));
        var hasCenter = os.style.CENTER_LOOKUP[shape];
        if (centerShape && hasCenter) {
          var centerShapeStyleConfig = os.style.SHAPES[centerShape];
          if (centerShapeStyleConfig && centerShapeStyleConfig['config']) {
            os.object.merge(centerShapeStyleConfig['config'], config);
          }
        }

        // if a shape other than icon is defined, we need to translate the icon config to a vector config
        if (shape != os.style.ShapeType.ICON) {
          goog.asserts.assert(config['image'] != null, 'image config must be defined for icons');
          var image = config['image'];

          // the type wasn't replaced by merging the shape config, so delete it
          if (image['type'] == 'icon') {
            delete image['type'];
          }

          // grab the color/size from the icon configuration
          var color = os.style.toRgbaString(image['color'] || os.style.DEFAULT_LAYER_COLOR);
          var size = image['scale'] ? os.style.scaleToSize(image['scale']) : os.style.DEFAULT_FEATURE_SIZE;
          var lineDash = config['stroke']['lineDash'];
          delete image['scale'];

          // set radius for points on the image config
          image['radius'] = image['radius'] || size;

          // set fill for points on the image config
          image['fill'] = image['fill'] || {};
          image['fill']['color'] = color;

          // set stroke for lines/polygons on the base config
          config['stroke'] = config['stroke'] || {};
          config['stroke']['color'] = color;
          config['stroke']['width'] = config['stroke']['width'] || size;
          config['stroke']['lineDash'] = lineDash;

          // drop opacity to 0 if the shape style is set to 'None'
          if (shape === os.style.ShapeType.NONE) {
            os.style.setConfigOpacityColor(config, 0);
          }
        } else {
          var bearing = /** @type {number} */ (feature.get(os.Fields.BEARING));
          if (!isNaN(bearing)) {
            config['image']['rotation'] = goog.math.toRadians(bearing);
          }
        }
      }
    }
  }
};


/**
 * Gets a human readable name for altitude mode
 * @param {os.webgl.AltitudeMode} altitudeMode - The mode to map to a name
 * @return {string}
 * @export
 */
os.ui.FeatureEditCtrl.prototype.mapAltitudeModeToName = os.webgl.mapAltitudeModeToName;<|MERGE_RESOLUTION|>--- conflicted
+++ resolved
@@ -880,14 +880,9 @@
   if (this.previewFeature) {
     this.saveToFeature(this.previewFeature);
 
-<<<<<<< HEAD
+
     var osMap = os.MapContainer.getInstance();
     if (this.previewFeature.getId() == os.ui.FeatureEditCtrl.TEMP_ID && !osMap.containsFeature(this.previewFeature)) {
-=======
-    if (this.previewFeature.getId() == this.tempFeatureId) {
-      var osMap = os.MapContainer.getInstance();
-      osMap.removeFeature(this.previewFeature, false);
->>>>>>> 8ed2c5e8
       osMap.addFeature(this.previewFeature);
     }
 
