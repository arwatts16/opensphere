--- conflicted
+++ resolved
@@ -8,11 +8,6 @@
 
 
 /**
-<<<<<<< HEAD
-=======
- * The count by directive
- *
->>>>>>> 73a038a7
  * @return {angular.Directive}
  */
 os.ui.text.simpleMDEDirective = function() {
@@ -127,11 +122,6 @@
 
 
 /**
-<<<<<<< HEAD
-=======
- * Controller class for the source switcher
- *
->>>>>>> 73a038a7
  * @param {!angular.Scope} $scope
  * @param {!angular.JQLite} $element
  * @param {!angular.$timeout} $timeout
