--- conflicted
+++ resolved
@@ -100,8 +100,6 @@
 };
 
 
-<<<<<<< HEAD
-=======
 /**
  * calculates world area
  * @param {boolean=} opt_reset
@@ -116,7 +114,6 @@
 };
 
 
->>>>>>> 73acb2d0
 /**
  * The world extent in EPSG:4326. This is the max precision that a polygon can handle.
  * @type {ol.Extent}
