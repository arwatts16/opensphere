--- conflicted
+++ resolved
@@ -148,18 +148,11 @@
   for (var i = 0, n = sources.length; i < n; i++) {
     var fc = sources[i].getFeatureCount();
 
-<<<<<<< HEAD
     if (Number.isInteger(fc)) {
       count += fc;
     } else {
       goog.log.error(os.data.OSDataManager.LOGGER_, 'getFeatureCount() for ' + sources[i].getId() +
-        ' was not an integer! ' + fc);
-=======
-    if (typeof fc != 'number' || isNaN(fc) || fc < 0) {
-      goog.log.error(os.data.OSDataManager.LOGGER_, 'getFeatureCount() for ' + sources[i].getId() + ' was invalid!');
-    } else {
-      count += fc;
->>>>>>> 9f9c069c
+          ' was not an integer! ' + fc);
     }
   }
 
