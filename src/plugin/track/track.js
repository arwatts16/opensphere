--- conflicted
+++ resolved
@@ -225,13 +225,8 @@
 
 
 /**
-<<<<<<< HEAD
  * Get the track layer.
-=======
- * Get the track layer, creating it if one doesn't exist.
- *
- * @param {boolean=} opt_create If the track layer should be created if it doesn't exist
->>>>>>> 73a038a7
+ *
  * @return {plugin.file.kml.KMLLayer}
  */
 plugin.track.getTrackLayer = function() {
@@ -241,6 +236,7 @@
 
 /**
  * Get the track source.
+ *
  * @return {plugin.file.kml.KMLSource}
  */
 plugin.track.getTrackSource = function() {
