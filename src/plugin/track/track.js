--- conflicted
+++ resolved
@@ -100,19 +100,6 @@
 
 /**
  * @typedef {{
-<<<<<<< HEAD
- *   entry: !os.filter.FilterEntry,
- *   mappings: !Array<!Object>,
- *   startColumn: string,
- *   endColumn: string,
- *   uri: string
- * }}
- */
-plugin.track.QueryOptions;
-
-
-/**
- * @typedef {{
  *   coordinates: (Array<!ol.Coordinate>|undefined),
  *   features: (Array<!ol.Feature>|undefined),
  *   track: !ol.Feature
@@ -124,8 +111,6 @@
 /**
  * @typedef {{
  *   coordinates: (Array<!ol.Coordinate>|undefined),
-=======
->>>>>>> 41f863bc
  *   features: (Array<!ol.Feature>|undefined),
  *   geometry: (plugin.track.TrackLike|undefined),
  *   id: (string|undefined),
