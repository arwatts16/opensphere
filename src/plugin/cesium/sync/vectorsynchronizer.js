--- conflicted
+++ resolved
@@ -344,64 +344,24 @@
             }
           }
         }
-<<<<<<< HEAD
-        break;
-      case SourcePropertyChange.ANIMATION_FRAME:
+        break;
+      case os.source.PropertyChange.ANIMATION_FRAME:
         // each frame fires a map of features that changed visibility
-        const showChangeMap = /** @type {Object<number, boolean>} */ (event.getNewValue());
-        if (showChangeMap) {
-          goog.object.forEach(showChangeMap,
-              /**
-               * @param {boolean} shown
-               * @param {number} id
-               * @this {VectorSynchronizer}
-               */
-              function(shown, id) {
-                const feature = source.getFeatureById(id);
-                if (feature) {
-                  this.updatePrimitiveVisibility_(feature, shown);
-                }
-              }, this);
-=======
-      }
-      break;
-    case os.source.PropertyChange.ANIMATION_FRAME:
-      // each frame fires a map of features that changed visibility
-      const toHide = /** @type {?Array<!ol.Feature>} */ (event.getOldValue());
-      const toShow = /** @type {?Array<!ol.Feature>} */ (event.getNewValue());
-
-      if (toHide) {
-        for (let i = 0, n = toHide.length; i < n; i++) {
-          this.updatePrimitiveVisibility_(toHide[i], false);
-        }
-      }
-
-      if (toShow) {
-        for (let i = 0, n = toShow.length; i < n; i++) {
-          this.updatePrimitiveVisibility_(toShow[i], true);
-        }
-      }
-
-      break;
-    case os.source.PropertyChange.ALTITUDE:
-      if (this.source instanceof os.source.Vector) {
-        this.converter.setAltitudeMode(this.source.getAltitudeMode());
-        this.refreshFeatures_(source.getFeatures());
-      }
-      break;
-    case os.source.PropertyChange.ANIMATION_ENABLED:
-      // when animation is enabled, hide all currently displayed features. when disabled, show all features that
-      // match the current filter.
-      this.initializePrimitives_(source.getFeatures());
-      break;
-    case os.source.PropertyChange.FEATURES:
-      // handle new features added to the source
-      var added = /** @type {Array<!ol.Feature>} */ (event.getNewValue());
-      if (added) {
-        for (var i = 0, n = added.length; i < n; i++) {
-          this.addFeature(added[i]);
->>>>>>> 604b2599
-        }
+        const toHide = /** @type {?Array<!ol.Feature>} */ (event.getOldValue());
+        const toShow = /** @type {?Array<!ol.Feature>} */ (event.getNewValue());
+
+        if (toHide) {
+          for (let i = 0, n = toHide.length; i < n; i++) {
+            this.updatePrimitiveVisibility_(toHide[i], false);
+          }
+        }
+
+        if (toShow) {
+          for (let i = 0, n = toShow.length; i < n; i++) {
+            this.updatePrimitiveVisibility_(toShow[i], true);
+          }
+        }
+
         break;
       case SourcePropertyChange.ALTITUDE:
         if (this.source instanceof os.source.Vector) {
