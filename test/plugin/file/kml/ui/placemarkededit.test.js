--- conflicted
+++ resolved
@@ -28,9 +28,7 @@
 
       $compile(element)(scope);
     });
-<<<<<<< HEAD
     spyOn(window, 'getComputedStyle').andReturn('<div></div>');
-=======
 
     rootFolder = new plugin.file.kml.ui.KMLNode();
     rootFolder.canAddChildren = true;
@@ -47,7 +45,6 @@
     spyOn(plugin.places.PlacesManager.prototype, 'reindexTimeModel_').andCallFake(function() {
       return;
     });
->>>>>>> 741ef8b9
   });
 
   afterEach(function() {
