// Miscellaneous utility CSS classes not provided by Bootstrap

// Mixins

@mixin grab-cursor {
  // sass-lint:disable no-duplicate-properties, no-vendor-prefixes
  cursor: pointer;
  cursor: -moz-grab;
  cursor: -webkit-grab;
  cursor: -ms-grab;
}

@mixin grabbing-cursor {
  // sass-lint:disable no-duplicate-properties, no-vendor-prefixes
  cursor: grabbing;
  cursor: -moz-grabbing;
  cursor: -webkit-grabbing;
  cursor: -ms-grabbing;
}

// Classes

.d-flex {
  // this piggybacks off of the BS4 .d-flex selector in order to fix Firefox's bad handling of column flex layouts
  min-height: 0;
}

.pointer-events-none {
  pointer-events: none;
}

.flex-grow {
  flex: 1;
  position: relative;
}

.u-flex-shrink {
  flex-shrink: 0;
}

.u-overflow-y-auto {
  overflow-y: auto;
}

.u-cursor-grab {
  @include grab-cursor();
}

.u-cursor-grab.moving {
  @include grabbing-cursor();
}

<<<<<<< HEAD

// This extends bootstraps bg-<varents> to also have background colors
@mixin bg-text-variant($background) {
  color: color-yiq($background);
}

// For all the bootstrap themes, create our utility color
@each $color, $value in $theme-colors {
  .u-bg-#{$color}-text {
    @include bg-text-variant($value);
  }
=======
.u-cursor-pointer {
  cursor: pointer;
>>>>>>> 581d7430
}<|MERGE_RESOLUTION|>--- conflicted
+++ resolved
@@ -18,8 +18,12 @@
   cursor: -ms-grabbing;
 }
 
+// This extends bootstraps bg-<varents> to also have background colors
+@mixin bg-text-variant($background) {
+  color: color-yiq($background);
+}
+
 // Classes
-
 .d-flex {
   // this piggybacks off of the BS4 .d-flex selector in order to fix Firefox's bad handling of column flex layouts
   min-height: 0;
@@ -50,20 +54,13 @@
   @include grabbing-cursor();
 }
 
-<<<<<<< HEAD
-
-// This extends bootstraps bg-<varents> to also have background colors
-@mixin bg-text-variant($background) {
-  color: color-yiq($background);
-}
-
 // For all the bootstrap themes, create our utility color
 @each $color, $value in $theme-colors {
   .u-bg-#{$color}-text {
     @include bg-text-variant($value);
   }
-=======
+}
+
 .u-cursor-pointer {
   cursor: pointer;
->>>>>>> 581d7430
 }