{
  "name": "opensphere",
  "version": "1.0.0",
  "description": "OpenSphere is a pluggable GIS web application that supports both 2D and 3D views.",
  "main": "index.js",
  "directories": {
    "src": "src",
    "test": "test",
    "externs": "externs",
    "scss": "scss",
    "views": "views"
  },
  "build": {
    "config": "config/settings.json",
    "gcc-src": [
      "src/**.js"
    ],
    "type": "app",
    "pluggable": true,
    "index": "index.js",
    "scss": "scss/opensphere.scss",
    "gcc": {
      "language_in": "ECMASCRIPT_2015",
      "conformance_configs": "conformance_config.textproto",
      "externs": [
        "google-closure-compiler/contrib/externs/jquery-1.9.js",
        "google-closure-compiler/contrib/externs/angular-1.4-http-promise_templated.js",
        "google-closure-compiler/contrib/externs/angular-1.4-resource.js",
        "google-closure-compiler/contrib/externs/angular-1.4-q_templated.js",
        "google-closure-compiler/contrib/externs/svg.js",
        "openlayers/src/ol/typedefs.js",
        "openlayers/externs/closure-compiler.js",
        "openlayers/externs/geojson.js",
        "openlayers/externs/oli.js",
        "openlayers/externs/olx.js",
        "openlayers/externs/proj4js.js",
        "openlayers/externs/topojson.js",
        "ol-cesium/externs/olcsx.js"
      ],
      "entry_point": [
        "goog:osmain"
      ],
      "extra_annotation_name": [
        "api",
        "observable"
      ],
      "define": [
        "os.SETTINGS=config/settings.json"
      ],
      "hide_warnings_for": [
        ".build/",
        "/google-closure-library/",
        "/openlayers/",
        "/ol-cesium/"
      ]
    }
  },
  "scripts": {
    "apidoc": "npm run compile:resolve && npm run compile:gcc && npm run compile:dossier",
    "guide": "make -C docs clean html",
    "guide:auto": "sphinx-autobuild docs docs/_build/html",
    "modernizr": "modernizr -c modernizr.config.json -u -d .build/modernizr.js",
    "test:gcc": "os-compile $(cat .build/gcc-test-args)",
    "test:init": "npm run modernizr && npm run compile:resolve && npm run test:gcc",
    "test:debug": "karma start --browsers Chrome --reporters dots",
    "test:run": "karma start --single-run",
    "test": "npm run test:init && npm run test:run",
    "init:apidoc": "rimraf .build/*.conf.json dist/apidoc && mkdirp .build dist/apidoc",
    "init:base": "rimraf .build dist && mkdirp .build dist/opensphere",
    "init:debug": "rimraf index.html",
    "init:version": "echo dist/opensphere/v$(date +%s) > .build/version",
    "init:vfolder": "mkdirp $(cat .build/version)",
    "init": "npm run init:base && npm run init:debug && npm run init:version && npm run init:vfolder",
    "lint:css": "sass-lint -v -s scss -i 'scss/nolint/**/*.scss' 'scss/**/*.scss'",
    "lint:js": "eslint --cache 'src/**/*.js'",
    "lint": "npm run lint:js && npm run lint:css",
    "compile:dossier": "npm run init:apidoc && os-docs-gen-config dossier.conf.json .build/dossier.conf.json && os-docs -c .build/dossier.conf.json",
    "compile:resolve": "os-resolve .build --defineRoots $(cat .build/version)",
    "compile:css": "node-sass --output-style compressed $(cat .build/node-sass-args) > .build/opensphere.min.css",
    "compile:debugcss": "node-sass --source-map true -o .build --output-style expanded $(cat .build/node-sass-args)",
    "compile:gcc": "os-compile $(cat .build/gcc-java-args)",
    "postcompile:gcc": "echo \"//# sourceMappingURL=`pwd`/.build/opensphere.min.map\" >> .build/opensphere.min.js",
    "compile": "npm run compile:resolve && npm run compile:gcc && npm run compile:css && npm run compile:debugcss",
    "precopy:files": "mkdirp $(cat .build/version)/styles && mkdirp dist/opensphere/test",
    "precopy:views": "mkdirp $(cat .build/version)/views",
    "precopy:config": "mkdirp dist/opensphere/config",
    "precopy:resources": "xargs -n 1 mkdir -p < .build/resources-copy-dirs",
    "copy:files": "cp .build/opensphere.min.js $(cat .build/version) && cp .build/opensphere.min.css $(cat .build/version)/styles",
    "copy:images": "cp -r images $(cat .build/version)/images",
    "copy:onboarding": "cp -r onboarding $(cat .build/version)/onboarding",
    "copy:views": "xargs -n 1 -I @ sh -c 'cp -rf @ $(cat .build/version)/views/.' < .build/copy-views-args",
    "copy:config": "cp .build/settings.json dist/opensphere/config",
    "copy:resources": "xargs -n 2 cp -r < .build/resources-copy-files",
    "copy": "npm run copy:files && npm run copy:images && npm run copy:onboarding && npm run copy:views && npm run copy:config && npm run copy:resources",
    "rename": "find dist -type f | xargs perl -pi -e \"s#{APP}#$(json admin.about.application < .build/settings.json)#g\"",
    "build": "npm run init && npm run lint && npm run modernizr && npm run compile && npm run copy && npm run build:index && npm run rename",
    "build:debug": "npm run init && npm run modernizr && npm run compile:resolve && npm run compile:debugcss && npm run build:debugindex",
    "build:index": "xargs -n 1 os-index < .build/resources-pages",
    "build:debugindex": "xargs -n 1 os-index --debug < .build/resources-pages",
    "build:xt": "mkdirp .build dist/opensphere; os-compile $(cat src/os/xt/gcc-args); cp src/os/xt/xt-example.html dist/opensphere",
    "package:update": "if git diff --name-only ORIG_HEAD HEAD | grep --quiet package.json; then echo 'UPDATE: package.json was updated, consider running yarn in your workspace root'; fi",
    "perms": "chmod -R u+rwX,go+rX,go-w .",
    "commitmsg": "validate-commit-msg",
    "postmerge": "npm run package:update",
    "postrewrite": "npm run package:update",
    "semantic-release": "semantic-release",
    "start-server": "http-server ../ -p 8282 -c-1 -o -U"
  },
  "keywords": [
    "geospatial",
    "geo",
    "gis",
    "map",
    "mapping",
    "closure"
  ],
  "author": "William Wall <wwall@caci.com>",
  "maintainers": [
    "William Wall <wwall@caci.com>",
    "Kevin Schmidt <kschmidt@caci.com>",
    "Jeremy Salankey <jsalankey@caci.com>"
  ],
  "contributors": [
    "Claudia Bowman",
    "Brian Riedinger",
    "Brice Landry",
    "Jessica Denning",
    "Devon Raehal",
    "Doug Welch",
    "Ryan Fox",
    "Greg Royal",
    "Jason Stiles",
    "Jeremy Salankey",
    "Jessica Finnessy",
    "Kevin Schmidt",
    "Kurtis Golding",
    "Marx Thompson",
    "Michael Dougherty",
    "Noah Solomon",
    "Rebecca Buss",
    "Robert St. John",
    "Sean Tyler",
    "Thomas Hildesheim",
    "William Wall"
  ],
  "license": "Apache-2.0",
  "repository": {
    "type": "git",
    "url": "https://github.com/ngageoint/opensphere.git"
  },
  "config": {
    "commitizen": {
      "path": "cz-conventional-changelog"
    },
    "validate-commit-msg": {
      "helpMessage": "\nPlease fix your commit message (consider using 'npm i -g commitizen'). Well-formatted commit messages allow us to automate our changelog.\n\nExamples:\n\"fix(states): Fixed bug when parsing opacity from state files\"\n\"feat(timeline): Added support for an arbitrary number of ranges\"\n\nIf you have installed commitizen, try running 'git cz'."
    }
  },
  "release": {
    "verifyConditions": [
      "@semantic-release/condition-travis",
      "@semantic-release/changelog",
      "@semantic-release/npm",
      "@semantic-release/git"
    ],
    "getLastRelease": "@semantic-release/git",
    "publish": [
      "@semantic-release/changelog",
      "@semantic-release/npm",
      {
        "path": "@semantic-release/git",
        "assets": [
          "package.json",
          "CHANGELOG.md"
        ],
        "message": "chore(release): ${nextRelease.version} [skip ci]\n\n${nextRelease.notes}"
      },
      "@semantic-release/github"
    ]
  },
  "devDependencies": {
    "@semantic-release/changelog": "^1.0.0",
    "@semantic-release/condition-travis": "^7.1.3",
    "@semantic-release/git": "^2.0.1",
    "@semantic-release/github": "^3.0.0",
    "@semantic-release/npm": "^2.5.0",
    "angular-mocks": "~1.5.x",
    "conventional-changelog-cli": "^1.2.0",
    "conventional-recommended-bump": "^0.3.0",
    "cz-conventional-changelog": "^1.2.0",
    "eslint": "^3.19.0",
    "eslint-config-google": "^0.7.0",
    "eslint-config-opensphere": "^1.0.0",
    "eslint-plugin-google-camelcase": "^0.0.2",
    "eslint-plugin-opensphere": "^1.0.0",
    "google-closure-compiler": "^20171203.0.0",
    "http-server": "^0.11.1",
    "husky": "^0.13.3",
    "jasmine-core": "^2.5.2",
    "js-dossier": "^0.12.0",
    "json": "^9.0.4",
    "karma": "^1.3.0",
    "karma-chrome-launcher": "^2.0.0",
    "karma-coverage": "^1.1.1",
    "karma-firefox-launcher": "^1.1.0",
    "karma-jasmine": "^0.1.0",
    "karma-junit-reporter": "^1.1.0",
    "lolex": "^2.3.1",
    "mkdirp": "^0.5.1",
    "node-sass": "=4.7.2",
    "opensphere-build-closure-helper": "^1.0.0",
    "opensphere-build-docs": "^1.0.0",
    "opensphere-build-index": "^1.0.0",
<<<<<<< HEAD
    "opensphere-build-resolver": "^2.1.2",
    "opensphere-state-schema": "^2.0.6",
=======
    "opensphere-build-resolver": "^1.0.0",
    "opensphere-state-schema": "^2.0.7",
>>>>>>> e6a3dc4e
    "replace": "^0.3.0",
    "rimraf": "^2.5.4",
    "sass-lint": "^1.9.1",
    "semantic-release": "^11.0.2",
    "surge": "^0.19.0",
    "validate-commit-msg": "^2.8.2",
    "xmllint": "^0.1.1"
  },
  "dependencies": {
    "angular": "~1.5.x",
    "angular-animate": "~1.5.x",
    "angular-route": "~1.5.x",
    "angular-sanitize": "~1.5.x",
    "cesium": "=1.40.0",
    "compass-mixins": "^0.12.10",
    "crossfilter2": "^1.4.0-alpha.6",
    "d3": "^3.4.1",
    "font-awesome": "^4.6.3",
    "google-closure-library": "^20171203.0.0",
    "jquery": "^2.2.0",
    "jsts": "^1.5.0",
    "modernizr": "~3.3.x",
    "moment": "~2.20.1",
    "navigator.sendbeacon": "~0.0.x",
    "ol-cesium": "=1.33.0",
    "openlayers": "=4.6.2",
    "opensphere-asm": "^1.0.0",
    "papaparse": "~4.2.0",
    "platform": "~1.3.4",
    "proj4": "^2.3.17",
    "save-svg-as-png": "^1.1.0",
    "simplemde": "^1.11.2",
    "suncalc": "^1.8.0",
    "text-encoding": "^0.6.4"
  }
}<|MERGE_RESOLUTION|>--- conflicted
+++ resolved
@@ -211,13 +211,8 @@
     "opensphere-build-closure-helper": "^1.0.0",
     "opensphere-build-docs": "^1.0.0",
     "opensphere-build-index": "^1.0.0",
-<<<<<<< HEAD
     "opensphere-build-resolver": "^2.1.2",
-    "opensphere-state-schema": "^2.0.6",
-=======
-    "opensphere-build-resolver": "^1.0.0",
     "opensphere-state-schema": "^2.0.7",
->>>>>>> e6a3dc4e
     "replace": "^0.3.0",
     "rimraf": "^2.5.4",
     "sass-lint": "^1.9.1",
