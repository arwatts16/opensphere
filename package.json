--- conflicted
+++ resolved
@@ -316,12 +316,7 @@
     "font-awesome": "^4.6.3",
     "google-closure-library": "^20200112.0.0",
     "html2canvas": "=1.0.0-rc.4",
-<<<<<<< HEAD
-    "jquery": "3.4.1",
-=======
     "jquery": "3.5.0",
-    "jschardet": "^1.6.0",
->>>>>>> c408b123
     "jsts": "^1.5.0",
     "modernizr": "^3.8.0",
     "moment": "~2.20.1",
